--- conflicted
+++ resolved
@@ -42,12 +42,7 @@
   Immediate -> 'Vsync off'.
 - Item pickup UI now displays items that members of your group pick up.
 - Improved shiny water shaders
-<<<<<<< HEAD
 - ActionState was extended to allow for the tracking of multiple concurrent timers, counters, and conditions in action node handlers
-=======
-- Tweaked armor stats
-
->>>>>>> 588ccd84
 ### Removed
 
 ### Fixed
