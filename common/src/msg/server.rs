--- conflicted
+++ resolved
@@ -49,7 +49,6 @@
 }
 
 #[derive(Debug, Clone, Serialize, Deserialize)]
-<<<<<<< HEAD
 /// World map information.  Note that currently, we always send the whole thing
 /// in one go, but the structure aims to try to provide information as locally
 /// as possible, so that in the future we can split up large maps into multiple
@@ -168,12 +167,13 @@
     /// angles, or that we don't need as much precision as we currently have
     /// (256 possible angles).
     pub horizons: [(Vec<u8>, Vec<u8>); 2],
-=======
+}
+
+#[derive(Debug, Clone, Serialize, Deserialize)]
 pub enum InviteAnswer {
     Accepted,
     Declined,
     TimedOut,
->>>>>>> eea64f78
 }
 
 #[derive(Debug, Clone, Serialize, Deserialize)]
@@ -188,12 +188,8 @@
         entity_package: sync::EntityPackage<EcsCompPacket>,
         server_info: ServerInfo,
         time_of_day: state::TimeOfDay,
-<<<<<<< HEAD
+        max_group_size: u32,
         world_map: WorldMapMsg,
-=======
-        max_group_size: u32,
-        world_map: (Vec2<u32>, Vec<u32>),
->>>>>>> eea64f78
         recipe_book: RecipeBook,
     },
     /// An error occurred while loading character data
