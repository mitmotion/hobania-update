use crate::{
    ecs::MyEntity,
    hud::{DebugInfo, Event as HudEvent, Hud, PressBehavior},
    i18n::{i18n_asset_key, VoxygenLocalization},
    key_state::KeyState,
    menu::char_selection::CharSelectionState,
    render::Renderer,
    scene::{camera, Scene, SceneData},
    settings::AudioOutput,
    window::{AnalogGameInput, Event, GameInput},
    Direction, Error, GlobalState, PlayState, PlayStateResult,
};
use client::{self, Client, Event::Chat};
use common::{
    assets::{load_watched, watch},
    clock::Clock,
    comp,
    comp::{Pos, Vel, MAX_PICKUP_RANGE_SQR},
    msg::ClientState,
    terrain::{Block, BlockKind},
    util::Dir,
    vol::ReadVol,
    ChatType,
};
use log::error;
use specs::{Join, WorldExt};
use std::{cell::RefCell, rc::Rc, time::Duration};
use vek::*;

/// The action to perform after a tick
enum TickAction {
    // Continue executing
    Continue,
    // Disconnected (i.e. go to main menu)
    Disconnect,
}

pub struct SessionState {
    scene: Scene,
    client: Rc<RefCell<Client>>,
    hud: Hud,
    key_state: KeyState,
    inputs: comp::ControllerInputs,
    selected_block: Block,
}

/// Represents an active game session (i.e., the one being played).
impl SessionState {
    /// Create a new `SessionState`.
    pub fn new(global_state: &mut GlobalState, client: Rc<RefCell<Client>>) -> Self {
        // Create a scene for this session. The scene handles visible elements of the
        // game world.
        let mut scene = Scene::new(
            global_state.window.renderer_mut(),
            &*client.borrow(),
            &global_state.settings,
        );
        scene
            .camera_mut()
            .set_fov_deg(global_state.settings.graphics.fov);
        let hud = Hud::new(global_state, &client.borrow());
        {
            let my_entity = client.borrow().entity();
            client
                .borrow_mut()
                .state_mut()
                .ecs_mut()
                .insert(MyEntity(my_entity));
        }
        Self {
            scene,
            client,
            key_state: KeyState::new(),
            inputs: comp::ControllerInputs::default(),
            hud,
            selected_block: Block::new(BlockKind::Normal, Rgb::broadcast(255)),
        }
    }
}

impl SessionState {
    /// Tick the session (and the client attached to it).
    fn tick(&mut self, dt: Duration) -> Result<TickAction, Error> {
        self.inputs.tick(dt);

        for event in self.client.borrow_mut().tick(
            self.inputs.clone(),
            dt,
            crate::ecs::sys::add_local_systems,
        )? {
            match event {
                Chat {
                    chat_type: _,
                    message: _,
                } => {
                    self.hud.new_message(event);
                },
                client::Event::Disconnect => return Ok(TickAction::Disconnect),
                client::Event::DisconnectionNotification(time) => {
                    let message = match time {
                        0 => String::from("Goodbye!"),
                        _ => format!("Connection lost. Kicking in {} seconds", time),
                    };

                    self.hud.new_message(Chat {
                        chat_type: ChatType::Meta,
                        message,
                    });
                },
            }
        }

        Ok(TickAction::Continue)
    }

    /// Clean up the session (and the client attached to it) after a tick.
    pub fn cleanup(&mut self) { self.client.borrow_mut().cleanup(); }

    /// Render the session to the screen.
    ///
    /// This method should be called once per frame.
    pub fn render(&mut self, renderer: &mut Renderer) {
        // Clear the screen
        renderer.clear();

        // Render the screen using the global renderer
        {
            let client = self.client.borrow();
            self.scene
                .render(renderer, client.state(), client.entity(), client.get_tick());
        }
        // Draw the UI to the screen
        self.hud.render(renderer, self.scene.globals());

        // Finish the frame
        renderer.flush();
    }
}

impl PlayState for SessionState {
    fn play(&mut self, _: Direction, global_state: &mut GlobalState) -> PlayStateResult {
        // Trap the cursor.
        global_state.window.grab_cursor(true);

        // Set up an fps clock.
        let mut clock = Clock::start();
        self.client.borrow_mut().clear_terrain();

        // Send startup commands to the server
        if global_state.settings.send_logon_commands {
            for cmd in &global_state.settings.logon_commands {
                self.client.borrow_mut().send_chat(cmd.to_string());
            }
        }

        // Keep a watcher on the language
        let mut localization_watcher = watch::ReloadIndicator::new();
        let mut localized_strings = load_watched::<VoxygenLocalization>(
            &i18n_asset_key(&global_state.settings.language.selected_language),
            &mut localization_watcher,
        )
        .unwrap();

        let mut ori = self.scene.camera().get_orientation();
        let mut free_look = false;

        // Game loop
        let mut current_client_state = self.client.borrow().get_client_state();
        while let ClientState::Pending | ClientState::Character = current_client_state {
            // Compute camera data
            self.scene
                .camera_mut()
                .compute_dependents(&*self.client.borrow().state().terrain());
            let camera::Dependents {
                view_mat, cam_pos, ..
            } = self.scene.camera().dependents();

            // Choose a spot above the player's head for item distance checks
            let player_pos = match self
                .client
                .borrow()
                .state()
                .read_storage::<comp::Pos>()
                .get(self.client.borrow().entity())
            {
                Some(pos) => pos.0 + (Vec3::unit_z() * 2.0),
                _ => cam_pos, // Should never happen, but a safe fallback
            };

            let cam_dir: Vec3<f32> = Vec3::from(view_mat.inverted() * -Vec4::unit_z());

            // Check to see whether we're aiming at anything
            let (build_pos, select_pos) = {
                let client = self.client.borrow();
                let terrain = client.state().terrain();

                let cam_ray = terrain
                    .ray(cam_pos, cam_pos + cam_dir * 100.0)
                    .until(|block| block.is_tangible())
                    .cast();

                let cam_dist = cam_ray.0;

                if let Ok(Some(_)) = cam_ray.1 {
                    // The ray hit something, is it within pickup range?
                    let select_pos = if player_pos.distance_squared(cam_pos + cam_dir * cam_dist)
                        <= MAX_PICKUP_RANGE_SQR
                    {
                        Some((cam_pos + cam_dir * cam_dist).map(|e| e.floor() as i32))
                    } else {
                        None
                    };

                    (
                        Some((cam_pos + cam_dir * (cam_dist - 0.01)).map(|e| e.floor() as i32)),
                        select_pos,
                    )
                } else {
                    (None, None)
                }
            };

            // Only highlight collectables
            self.scene.set_select_pos(select_pos.filter(|sp| {
                self.client
                    .borrow()
                    .state()
                    .terrain()
                    .get(*sp)
                    .map(|b| b.is_collectible())
                    .unwrap_or(false)
            }));

            // Handle window events.
            for event in global_state.window.fetch_events(&mut global_state.settings) {
                // Pass all events to the ui first.
                if self.hud.handle_event(event.clone(), global_state) {
                    continue;
                }

                match event {
                    Event::Close => {
                        return PlayStateResult::Shutdown;
                    },
                    Event::InputUpdate(GameInput::Primary, state) => {
                        // Check the existence of CanBuild component. If it's here, use LMB to
                        // place blocks, if not, use it to attack
                        let mut client = self.client.borrow_mut();
                        if state
                            && client
                                .state()
                                .read_storage::<comp::CanBuild>()
                                .get(client.entity())
                                .is_some()
                        {
                            if let Some(build_pos) = build_pos {
                                client.place_block(build_pos, self.selected_block);
                            }
                        } else {
                            self.inputs.primary.set_state(state);
                        }
                    },

                    Event::InputUpdate(GameInput::Secondary, state) => {
                        self.inputs.secondary.set_state(false); // To be changed later on

                        let mut client = self.client.borrow_mut();

                        if state
                            && client
                                .state()
                                .read_storage::<comp::CanBuild>()
                                .get(client.entity())
                                .is_some()
                        {
                            if let Some(select_pos) = select_pos {
                                client.remove_block(select_pos);
                            }
                        } else {
                            self.inputs.secondary.set_state(state);

                            // Check for select_block that is highlighted
                            if let Some(select_pos) = self.scene.select_pos() {
                                client.collect_block(select_pos);
                            }
                        }
                    },

                    Event::InputUpdate(GameInput::Ability3, state) => {
                        self.inputs.ability3.set_state(state);
                    },
                    Event::InputUpdate(GameInput::Roll, state) => {
                        let client = self.client.borrow();
                        if client
                            .state()
                            .read_storage::<comp::CanBuild>()
                            .get(client.entity())
                            .is_some()
                        {
                            if state {
                                if let Some(block) = select_pos
                                    .and_then(|sp| client.state().terrain().get(sp).ok().copied())
                                {
                                    self.selected_block = block;
                                }
                            }
                        } else {
                            self.inputs.roll.set_state(state);
                        }
                    },
                    Event::InputUpdate(GameInput::Respawn, state)
                        if state != self.key_state.respawn =>
                    {
                        self.key_state.respawn = state;
                        if state {
                            self.client.borrow_mut().respawn();
                        }
                    }
                    Event::InputUpdate(GameInput::Jump, state) => {
                        self.inputs.jump.set_state(state);
                    },
                    Event::InputUpdate(GameInput::Sit, state)
                        if state != self.key_state.toggle_sit =>
                    {
                        self.key_state.toggle_sit = state;
                        if state {
                            self.client.borrow_mut().toggle_sit();
                        }
                    }
                    Event::InputUpdate(GameInput::MoveForward, state) => self.key_state.up = state,
                    Event::InputUpdate(GameInput::MoveBack, state) => self.key_state.down = state,
                    Event::InputUpdate(GameInput::MoveLeft, state) => self.key_state.left = state,
                    Event::InputUpdate(GameInput::MoveRight, state) => self.key_state.right = state,
                    Event::InputUpdate(GameInput::Glide, state) => {
                        self.inputs.glide.set_state(state);
                    },
                    Event::InputUpdate(GameInput::Climb, state) => {
                        self.key_state.climb_up = state;
                    },
                    Event::InputUpdate(GameInput::ClimbDown, state) => {
                        self.key_state.climb_down = state;
                    },
                    Event::InputUpdate(GameInput::WallLeap, state) => {
                        self.inputs.wall_leap.set_state(state)
                    },
                    Event::InputUpdate(GameInput::ToggleWield, state)
                        if state != self.key_state.toggle_wield =>
                    {
                        self.key_state.toggle_wield = state;
                        if state {
                            self.client.borrow_mut().toggle_wield();
                        }
                    }
                    Event::InputUpdate(GameInput::SwapLoadout, state)
                        if state != self.key_state.swap_loadout =>
                    {
                        self.key_state.swap_loadout = state;
                        if state {
                            self.client.borrow_mut().swap_loadout();
                        }
                    }
                    Event::InputUpdate(GameInput::Mount, true) => {
                        let mut client = self.client.borrow_mut();
                        if client.is_mounted() {
                            client.unmount();
                        } else {
                            let player_pos = client
                                .state()
                                .read_storage::<comp::Pos>()
                                .get(client.entity())
                                .copied();
                            if let Some(player_pos) = player_pos {
                                // Find closest mountable entity
                                let closest_mountable = (
                                    &client.state().ecs().entities(),
                                    &client.state().ecs().read_storage::<comp::Pos>(),
                                    &client.state().ecs().read_storage::<comp::MountState>(),
                                )
                                    .join()
                                    .filter(|(_, _, ms)| {
                                        if let comp::MountState::Unmounted = ms {
                                            true
                                        } else {
                                            false
                                        }
                                    })
                                    .min_by_key(|(_, pos, _)| {
                                        (player_pos.0.distance_squared(pos.0) * 1000.0) as i32
                                    })
                                    .map(|(uid, _, _)| uid);

                                if let Some(mountee_entity) = closest_mountable {
                                    client.mount(mountee_entity);
                                }
                            }
                        }
                    },
                    Event::InputUpdate(GameInput::Interact, state) => {
                        let mut client = self.client.borrow_mut();

                        let player_pos = client
                            .state()
                            .read_storage::<comp::Pos>()
                            .get(client.entity())
                            .copied();

                        if let (Some(player_pos), true) = (player_pos, state) {
                            let entity = (
                                &client.state().ecs().entities(),
                                &client.state().ecs().read_storage::<comp::Pos>(),
                                &client.state().ecs().read_storage::<comp::Item>(),
                            )
                                .join()
                                .filter(|(_, pos, _)| {
                                    pos.0.distance_squared(player_pos.0) < MAX_PICKUP_RANGE_SQR
                                })
                                .min_by_key(|(_, pos, _)| {
                                    (pos.0.distance_squared(player_pos.0) * 1000.0) as i32
                                })
                                .map(|(entity, _, _)| entity);

                            if let Some(entity) = entity {
                                client.pick_up(entity);
                            }
                        }
                    },
                    Event::InputUpdate(GameInput::Charge, state) => {
                        self.inputs.charge.set_state(state);
                    },
                    Event::InputUpdate(GameInput::FreeLook, state) => {
                        match (global_state.settings.gameplay.free_look_behavior, state) {
                            (PressBehavior::Toggle, true) => {
                                free_look = !free_look;
                                self.hud.free_look(free_look);
                            },
                            (PressBehavior::Hold, state) => {
                                free_look = state;
                                self.hud.free_look(free_look);
                            },
                            _ => {},
                        };
                    },
                    Event::AnalogGameInput(input) => match input {
                        AnalogGameInput::MovementX(v) => {
                            self.key_state.analog_matrix.x = v;
                        },
                        AnalogGameInput::MovementY(v) => {
                            self.key_state.analog_matrix.y = v;
                        },
                        other => {
                            self.scene.handle_input_event(Event::AnalogGameInput(other));
                        },
                    },

                    // Pass all other events to the scene
                    event => {
                        self.scene.handle_input_event(event);
                    }, // TODO: Do something if the event wasn't handled?
                }
            }

            if !free_look {
                ori = self.scene.camera().get_orientation();
                self.inputs.look_dir = Dir::from_unnormalized(cam_dir).unwrap();
            }
            // Calculate the movement input vector of the player from the current key
            // presses and the camera direction.
            let unit_vecs = (
                Vec2::new(ori[0].cos(), -ori[0].sin()),
                Vec2::new(ori[0].sin(), ori[0].cos()),
            );
            let dir_vec = self.key_state.dir_vec();
            self.inputs.move_dir = unit_vecs.0 * dir_vec[0] + unit_vecs.1 * dir_vec[1];

            self.inputs.climb = self.key_state.climb();

            // Runs if either in a multiplayer server or the singleplayer server is unpaused
            if global_state.singleplayer.is_none()
                || !global_state.singleplayer.as_ref().unwrap().is_paused()
            {
                // Perform an in-game tick.
                match self.tick(clock.get_avg_delta()) {
                    Ok(TickAction::Continue) => {}, // Do nothing
                    Ok(TickAction::Disconnect) => return PlayStateResult::Pop, // Go to main menu
                    Err(err) => {
                        global_state.info_message =
                            Some(localized_strings.get("common.connection_lost").to_owned());
                        error!("[session] Failed to tick the scene: {:?}", err);

                        return PlayStateResult::Pop;
                    },
                }
            }

            // Maintain global state.
            global_state.maintain(clock.get_last_delta().as_secs_f32());

            // Recompute dependents just in case some input modified the camera
            self.scene
                .camera_mut()
                .compute_dependents(&*self.client.borrow().state().terrain());
            // Extract HUD events ensuring the client borrow gets dropped.
            let mut hud_events = self.hud.maintain(
                &self.client.borrow(),
                global_state,
                DebugInfo {
                    tps: clock.get_tps(),
                    ping_ms: self.client.borrow().get_ping_ms(),
                    coordinates: self
                        .client
                        .borrow()
                        .state()
                        .ecs()
                        .read_storage::<Pos>()
                        .get(self.client.borrow().entity())
                        .cloned(),
                    velocity: self
                        .client
                        .borrow()
                        .state()
                        .ecs()
                        .read_storage::<Vel>()
                        .get(self.client.borrow().entity())
                        .cloned(),
                    num_chunks: self.scene.terrain().chunk_count() as u32,
                    num_visible_chunks: self.scene.terrain().visible_chunk_count() as u32,
                    num_figures: self.scene.figure_mgr().figure_count() as u32,
                    num_figures_visible: self.scene.figure_mgr().figure_count_visible() as u32,
                },
                &self.scene.camera(),
                clock.get_last_delta(),
            );

            // Look for changes in the localization files
            if localization_watcher.reloaded() {
                hud_events.push(HudEvent::ChangeLanguage(localized_strings.metadata.clone()));
            }

            // Maintain the UI.
            for event in hud_events {
                match event {
                    HudEvent::SendMessage(msg) => {
                        // TODO: Handle result
                        self.client.borrow_mut().send_chat(msg);
                    },
                    HudEvent::CharacterSelection => {
                        self.client.borrow_mut().request_remove_character()
                    },
                    HudEvent::Logout => self.client.borrow_mut().request_logout(),
                    HudEvent::Quit => {
                        return PlayStateResult::Shutdown;
                    },
                    HudEvent::AdjustMousePan(sensitivity) => {
                        global_state.window.pan_sensitivity = sensitivity;
                        global_state.settings.gameplay.pan_sensitivity = sensitivity;
                        global_state.settings.save_to_file_warn();
                    },
                    HudEvent::AdjustMouseZoom(sensitivity) => {
                        global_state.window.zoom_sensitivity = sensitivity;
                        global_state.settings.gameplay.zoom_sensitivity = sensitivity;
                        global_state.settings.save_to_file_warn();
                    },
                    HudEvent::ToggleZoomInvert(zoom_inverted) => {
                        global_state.window.zoom_inversion = zoom_inverted;
                        global_state.settings.gameplay.zoom_inversion = zoom_inverted;
                        global_state.settings.save_to_file_warn();
                    },
                    HudEvent::Sct(sct) => {
                        global_state.settings.gameplay.sct = sct;
                        global_state.settings.save_to_file_warn();
                    },
                    HudEvent::SctPlayerBatch(sct_player_batch) => {
                        global_state.settings.gameplay.sct_player_batch = sct_player_batch;
                        global_state.settings.save_to_file_warn();
                    },
                    HudEvent::SctDamageBatch(sct_damage_batch) => {
                        global_state.settings.gameplay.sct_damage_batch = sct_damage_batch;
                        global_state.settings.save_to_file_warn();
                    },
                    HudEvent::ToggleDebug(toggle_debug) => {
                        global_state.settings.gameplay.toggle_debug = toggle_debug;
                        global_state.settings.save_to_file_warn();
                    },
                    HudEvent::ToggleMouseYInvert(mouse_y_inverted) => {
                        global_state.window.mouse_y_inversion = mouse_y_inverted;
                        global_state.settings.gameplay.mouse_y_inversion = mouse_y_inverted;
                        global_state.settings.save_to_file_warn();
                    },
                    HudEvent::AdjustViewDistance(view_distance) => {
                        self.client.borrow_mut().set_view_distance(view_distance);

                        global_state.settings.graphics.view_distance = view_distance;
                        global_state.settings.save_to_file_warn();
                    },
                    HudEvent::AdjustLodDetail(lod_detail) => {
                        self.scene.lod.set_detail(lod_detail);

                        global_state.settings.graphics.lod_detail = lod_detail;
                        global_state.settings.save_to_file_warn();
                    },
                    HudEvent::CrosshairTransp(crosshair_transp) => {
                        global_state.settings.gameplay.crosshair_transp = crosshair_transp;
                        global_state.settings.save_to_file_warn();
                    },
                    HudEvent::ChatTransp(chat_transp) => {
                        global_state.settings.gameplay.chat_transp = chat_transp;
                        global_state.settings.save_to_file_warn();
                    },
                    HudEvent::CrosshairType(crosshair_type) => {
                        global_state.settings.gameplay.crosshair_type = crosshair_type;
                        global_state.settings.save_to_file_warn();
                    },
                    HudEvent::Intro(intro_show) => {
                        global_state.settings.gameplay.intro_show = intro_show;
                        global_state.settings.save_to_file_warn();
                    },
                    HudEvent::ToggleXpBar(xp_bar) => {
                        global_state.settings.gameplay.xp_bar = xp_bar;
                        global_state.settings.save_to_file_warn();
                    },
                    HudEvent::ToggleBarNumbers(bar_numbers) => {
                        global_state.settings.gameplay.bar_numbers = bar_numbers;
                        global_state.settings.save_to_file_warn();
                    },
                    HudEvent::ToggleShortcutNumbers(shortcut_numbers) => {
                        global_state.settings.gameplay.shortcut_numbers = shortcut_numbers;
                        global_state.settings.save_to_file_warn();
                    },
                    HudEvent::UiScale(scale_change) => {
                        global_state.settings.gameplay.ui_scale =
                            self.hud.scale_change(scale_change);
                        global_state.settings.save_to_file_warn();
                    },
                    HudEvent::AdjustMusicVolume(music_volume) => {
                        global_state.audio.set_music_volume(music_volume);

                        global_state.settings.audio.music_volume = music_volume;
                        global_state.settings.save_to_file_warn();
                    },
                    HudEvent::AdjustSfxVolume(sfx_volume) => {
                        global_state.audio.set_sfx_volume(sfx_volume);

                        global_state.settings.audio.sfx_volume = sfx_volume;
                        global_state.settings.save_to_file_warn();
                    },
                    HudEvent::ChangeAudioDevice(name) => {
                        global_state.audio.set_device(name.clone());

                        global_state.settings.audio.output = AudioOutput::Device(name);
                        global_state.settings.save_to_file_warn();
                    },
                    HudEvent::ChangeMaxFPS(fps) => {
                        global_state.settings.graphics.max_fps = fps;
                        global_state.settings.save_to_file_warn();
                    },
                    HudEvent::UseInventorySlot(x) => self.client.borrow_mut().use_inventory_slot(x),
                    HudEvent::SwapInventorySlots(a, b) => {
                        self.client.borrow_mut().swap_inventory_slots(a, b)
                    },
                    HudEvent::DropInventorySlot(x) => {
                        self.client.borrow_mut().drop_inventory_slot(x)
                    },
                    HudEvent::ChangeFOV(new_fov) => {
                        global_state.settings.graphics.fov = new_fov;
                        global_state.settings.save_to_file_warn();
                        self.scene.camera_mut().set_fov_deg(new_fov);
                        self.scene
                            .camera_mut()
                            .compute_dependents(&*self.client.borrow().state().terrain());
                    },
                    HudEvent::ChangeGamma(new_gamma) => {
                        global_state.settings.graphics.gamma = new_gamma;
                        global_state.settings.save_to_file_warn();
                    },
                    HudEvent::ChangeAaMode(new_aa_mode) => {
                        // Do this first so if it crashes the setting isn't saved :)
                        global_state
                            .window
                            .renderer_mut()
                            .set_aa_mode(new_aa_mode)
                            .unwrap();
                        global_state.settings.graphics.aa_mode = new_aa_mode;
                        global_state.settings.save_to_file_warn();
                    },
                    HudEvent::ChangeCloudMode(new_cloud_mode) => {
                        // Do this first so if it crashes the setting isn't saved :)
                        global_state
                            .window
                            .renderer_mut()
                            .set_cloud_mode(new_cloud_mode)
                            .unwrap();
                        global_state.settings.graphics.cloud_mode = new_cloud_mode;
                        global_state.settings.save_to_file_warn();
                    },
                    HudEvent::ChangeFluidMode(new_fluid_mode) => {
                        // Do this first so if it crashes the setting isn't saved :)
                        global_state
                            .window
                            .renderer_mut()
                            .set_fluid_mode(new_fluid_mode)
                            .unwrap();
                        global_state.settings.graphics.fluid_mode = new_fluid_mode;
                        global_state.settings.save_to_file_warn();
                    },
                    HudEvent::ChangeLanguage(new_language) => {
                        global_state.settings.language.selected_language =
                            new_language.language_identifier;
                        localized_strings = load_watched::<VoxygenLocalization>(
                            &i18n_asset_key(&global_state.settings.language.selected_language),
                            &mut localization_watcher,
                        )
                        .unwrap();
                        localized_strings.log_missing_entries();
                        self.hud.update_language(localized_strings.clone());
                    },
                    HudEvent::ToggleFullscreen => {
                        global_state
                            .window
                            .toggle_fullscreen(&mut global_state.settings);
                    },
                    HudEvent::AdjustWindowSize(new_size) => {
                        global_state.window.set_size(new_size.into());
                        global_state.settings.graphics.window_size = new_size;
                        global_state.settings.save_to_file_warn();
                    },
                    HudEvent::ChangeFreeLookBehavior(behavior) => {
                        global_state.settings.gameplay.free_look_behavior = behavior;
                    },
                }
            }

<<<<<<< HEAD
            // Maintain the scene.
            self.scene.maintain(
                global_state.window.renderer_mut(),
                &mut global_state.audio,
                &self.client.borrow(),
                &global_state.settings,
            );
=======
            // Runs if either in a multiplayer server or the singleplayer server is unpaused
            if global_state.singleplayer.is_none()
                || !global_state.singleplayer.as_ref().unwrap().is_paused()
            {
                let client = self.client.borrow();
                let scene_data = SceneData {
                    state: client.state(),
                    player_entity: client.entity(),
                    loaded_distance: client.loaded_distance(),
                    view_distance: client.view_distance().unwrap_or(1),
                    tick: client.get_tick(),
                    thread_pool: client.thread_pool(),
                };
                self.scene.maintain(
                    global_state.window.renderer_mut(),
                    &mut global_state.audio,
                    &scene_data,
                    global_state.settings.graphics.gamma,
                );
            }
>>>>>>> f34d4b37

            // Render the session.
            self.render(global_state.window.renderer_mut());

            // Display the frame on the window.
            global_state
                .window
                .swap_buffers()
                .expect("Failed to swap window buffers!");

            // Wait for the next tick.
            clock.tick(Duration::from_millis(
                1000 / global_state.settings.graphics.max_fps as u64,
            ));

            // Clean things up after the tick.
            self.cleanup();

            current_client_state = self.client.borrow().get_client_state();
        }

        if let ClientState::Registered = current_client_state {
            return PlayStateResult::Switch(Box::new(CharSelectionState::new(
                global_state,
                self.client.clone(),
            )));
        }

        PlayStateResult::Pop
    }

    fn name(&self) -> &'static str { "Session" }
}<|MERGE_RESOLUTION|>--- conflicted
+++ resolved
@@ -729,15 +729,6 @@
                 }
             }
 
-<<<<<<< HEAD
-            // Maintain the scene.
-            self.scene.maintain(
-                global_state.window.renderer_mut(),
-                &mut global_state.audio,
-                &self.client.borrow(),
-                &global_state.settings,
-            );
-=======
             // Runs if either in a multiplayer server or the singleplayer server is unpaused
             if global_state.singleplayer.is_none()
                 || !global_state.singleplayer.as_ref().unwrap().is_paused()
@@ -754,11 +745,10 @@
                 self.scene.maintain(
                     global_state.window.renderer_mut(),
                     &mut global_state.audio,
+                    &global_state.settings,
                     &scene_data,
-                    global_state.settings.graphics.gamma,
                 );
             }
->>>>>>> f34d4b37
 
             // Render the session.
             self.render(global_state.window.renderer_mut());
