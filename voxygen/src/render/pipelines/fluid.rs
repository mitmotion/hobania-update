use super::{
    super::{Pipeline, TerrainLocals, TgtColorFmt, TgtDepthStencilFmt},
    shadow, Globals, Light, Shadow,
};
use gfx::{
    self, gfx_defines, gfx_impl_struct_meta, gfx_pipeline, gfx_pipeline_inner,
    gfx_vertex_struct_meta, state::ColorMask,
};
use vek::*;

gfx_defines! {
    vertex Vertex {
        pos_norm: u32 = "v_pos_norm",
        // col_light: u32 = "v_col_light",
    }

    pipeline pipe {
        vbuf: gfx::VertexBuffer<Vertex> = (),

        locals: gfx::ConstantBuffer<TerrainLocals> = "u_locals",
        globals: gfx::ConstantBuffer<Globals> = "u_globals",
        lights: gfx::ConstantBuffer<Light> = "u_lights",
        shadows: gfx::ConstantBuffer<Shadow> = "u_shadows",

        point_shadow_maps: gfx::TextureSampler<f32> = "t_point_shadow_maps",
        directed_shadow_maps: gfx::TextureSampler<f32> = "t_directed_shadow_maps",

        map: gfx::TextureSampler<[f32; 4]> = "t_map",
        horizon: gfx::TextureSampler<[f32; 4]> = "t_horizon",

        noise: gfx::TextureSampler<f32> = "t_noise",
        waves: gfx::TextureSampler<[f32; 4]> = "t_waves",

        // Shadow stuff
        light_shadows: gfx::ConstantBuffer<shadow::Locals> = "u_light_shadows",

        tgt_color: gfx::BlendTarget<TgtColorFmt> = ("tgt_color", ColorMask::all(), gfx::preset::blend::ALPHA),
        tgt_depth_stencil: gfx::DepthTarget<TgtDepthStencilFmt> = gfx::preset::depth::LESS_EQUAL_TEST,
        // tgt_depth_stencil: gfx::DepthStencilTarget<TgtDepthStencilFmt> = (gfx::preset::depth::LESS_EQUAL_TEST,Stencil::new(Comparison::Always,0xff,(StencilOp::Keep,StencilOp::Keep,StencilOp::Keep))),
    }
}

impl Vertex {
<<<<<<< HEAD
    /* pub fn new(pos: Vec3<f32>, norm: Vec3<f32>, col: Rgb<f32>, light: f32, _opac: f32) -> Self {
=======
    #[allow(clippy::identity_op)] // TODO: Pending review in #587
    #[allow(clippy::into_iter_on_ref)] // TODO: Pending review in #587
    pub fn new(pos: Vec3<f32>, norm: Vec3<f32>, col: Rgb<f32>, light: f32, _opac: f32) -> Self {
>>>>>>> e05c9267
        let (norm_axis, norm_dir) = norm
            .as_slice()
            .into_iter()
            .enumerate()
            .find(|(_i, e)| **e != 0.0)
            .unwrap_or((0, &1.0));
        let norm_bits = ((norm_axis << 1) | if *norm_dir > 0.0 { 1 } else { 0 }) as u32;

        const EXTRA_NEG_Z: f32 = 65536.0;

        Self {
            pos_norm: 0
                | ((pos.x as u32) & 0x003F) << 0
                | ((pos.y as u32) & 0x003F) << 6
                | (((pos.z + EXTRA_NEG_Z).max(0.0).min((1 << 17) as f32) as u32) & 0x1FFFF) << 12
                | (norm_bits & 0x7) << 29,
            col_light: 0
                | ((col.r.mul(200.0) as u32) & 0xFF) << 8
                | ((col.g.mul(200.0) as u32) & 0xFF) << 16
                | ((col.b.mul(200.0) as u32) & 0xFF) << 24
                | ((light.mul(255.0) as u32) & 0xFF) << 0,
            //| ((opac.mul(0.4) as u32) & 0xFF) << 0,
        }
    } */
    pub fn new(pos: Vec3<f32>, norm: Vec3<f32>) -> Self {
        let (norm_axis, norm_dir) = norm
            .as_slice()
            .into_iter()
            .enumerate()
            .find(|(_i, e)| **e != 0.0)
            .unwrap_or((0, &1.0));
        let norm_bits = ((norm_axis << 1) | if *norm_dir > 0.0 { 1 } else { 0 }) as u32;

        const EXTRA_NEG_Z: f32 = 65536.0;

        Self {
            pos_norm: 0
                | ((pos.x as u32) & 0x003F) << 0
                | ((pos.y as u32) & 0x003F) << 6
                | (((pos.z + EXTRA_NEG_Z).max(0.0).min((1 << 17) as f32) as u32) & 0x1FFFF) << 12
                | (norm_bits & 0x7) << 29,
            /* col_light: 0
                | ((col.r.mul(200.0) as u32) & 0xFF) << 8
                | ((col.g.mul(200.0) as u32) & 0xFF) << 16
                | ((col.b.mul(200.0) as u32) & 0xFF) << 24
                | ((light.mul(255.0) as u32) & 0xFF) << 0,
            //| ((opac.mul(0.4) as u32) & 0xFF) << 0, */
        }
    }
}

pub struct FluidPipeline;

impl Pipeline for FluidPipeline {
    type Vertex = Vertex;
}<|MERGE_RESOLUTION|>--- conflicted
+++ resolved
@@ -41,13 +41,7 @@
 }
 
 impl Vertex {
-<<<<<<< HEAD
     /* pub fn new(pos: Vec3<f32>, norm: Vec3<f32>, col: Rgb<f32>, light: f32, _opac: f32) -> Self {
-=======
-    #[allow(clippy::identity_op)] // TODO: Pending review in #587
-    #[allow(clippy::into_iter_on_ref)] // TODO: Pending review in #587
-    pub fn new(pos: Vec3<f32>, norm: Vec3<f32>, col: Rgb<f32>, light: f32, _opac: f32) -> Self {
->>>>>>> e05c9267
         let (norm_axis, norm_dir) = norm
             .as_slice()
             .into_iter()
@@ -72,6 +66,8 @@
             //| ((opac.mul(0.4) as u32) & 0xFF) << 0,
         }
     } */
+    #[allow(clippy::identity_op)] // TODO: Pending review in #587
+    #[allow(clippy::into_iter_on_ref)] // TODO: Pending review in #587
     pub fn new(pos: Vec3<f32>, norm: Vec3<f32>) -> Self {
         let (norm_axis, norm_dir) = norm
             .as_slice()
