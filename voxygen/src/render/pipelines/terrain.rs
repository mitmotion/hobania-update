--- conflicted
+++ resolved
@@ -50,14 +50,9 @@
 }
 
 impl Vertex {
-<<<<<<< HEAD
+    #[allow(clippy::identity_op)] // TODO: Pending review in #587
     pub fn new(atlas_pos: Vec2<u16>, pos: Vec3<f32>, norm: Vec3<f32>, meta: bool) -> Self {
         const EXTRA_NEG_Z: f32 = 32768.0;
-=======
-    #[allow(clippy::identity_op)] // TODO: Pending review in #587
-    pub fn new(norm_bits: u32, light: u32, ao: u32, pos: Vec3<f32>, col: Rgb<f32>) -> Self {
-        const EXTRA_NEG_Z: f32 = 65536.0;
->>>>>>> e05c9267
 
         let norm_bits = if norm.x != 0.0 {
             if norm.x < 0.0 { 0 } else { 1 }
