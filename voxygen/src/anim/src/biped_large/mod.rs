pub mod idle;
pub mod jump;
pub mod run;
pub mod wield;

// Reexports
pub use self::{
    idle::IdleAnimation, jump::JumpAnimation, run::RunAnimation, wield::WieldAnimation,
};

use super::{make_bone, vek::*, Bone, FigureBoneData, Skeleton};
use common::comp::{self};
use core::convert::TryFrom;

<<<<<<< HEAD
skeleton_impls!(struct BipedLargeSkeleton {
    + head,
    + upper_torso,
    + lower_torso,
    + main,
    + shoulder_l,
    + shoulder_r,
    + hand_l,
    + hand_r,
    + leg_l,
    + leg_r,
    + foot_l,
    + foot_r,
    torso,
    control,
});
=======
#[derive(Clone, Default)]
pub struct BipedLargeSkeleton {
    head: Bone,
    jaw: Bone,
    upper_torso: Bone,
    lower_torso: Bone,
    tail: Bone,
    main: Bone,
    second: Bone,
    shoulder_l: Bone,
    shoulder_r: Bone,
    hand_l: Bone,
    hand_r: Bone,
    leg_l: Bone,
    leg_r: Bone,
    foot_l: Bone,
    foot_r: Bone,
    torso: Bone,
    control: Bone,
}

impl BipedLargeSkeleton {
    pub fn new() -> Self { Self::default() }
}
>>>>>>> eea64f78

impl Skeleton for BipedLargeSkeleton {
    type Attr = SkeletonAttr;

    const BONE_COUNT: usize = 12;
    #[cfg(feature = "use-dyn-lib")]
    const COMPUTE_FN: &'static [u8] = b"biped_large_compute_mats\0";

<<<<<<< HEAD
    #[cfg_attr(feature = "be-dyn-lib", export_name = "biped_large_compute_mats")]
    fn compute_matrices_inner(
        &self,
        base_mat: Mat4<f32>,
        buf: &mut [FigureBoneData; super::MAX_BONE_COUNT],
    ) -> Vec3<f32> {
        let upper_torso = Mat4::<f32>::from(self.upper_torso);

        let torso_mat = base_mat * Mat4::<f32>::from(self.torso);
        let control_mat = torso_mat * Mat4::<f32>::from(self.control) * upper_torso;
        let upper_torso_mat = torso_mat * upper_torso;
        let lower_torso_mat = upper_torso_mat * Mat4::<f32>::from(self.lower_torso);

        *(<&mut [_; Self::BONE_COUNT]>::try_from(&mut buf[0..Self::BONE_COUNT]).unwrap()) = [
            make_bone(upper_torso_mat * Mat4::<f32>::from(self.head)),
            make_bone(upper_torso_mat),
            make_bone(lower_torso_mat),
            make_bone(control_mat * Mat4::<f32>::from(self.main)),
            make_bone(upper_torso_mat * Mat4::<f32>::from(self.shoulder_l)),
            make_bone(upper_torso_mat * Mat4::<f32>::from(self.shoulder_r)),
            make_bone(control_mat * Mat4::<f32>::from(self.hand_l)),
            make_bone(control_mat * Mat4::<f32>::from(self.hand_r)),
            make_bone(lower_torso_mat * Mat4::<f32>::from(self.leg_l)),
            make_bone(lower_torso_mat * Mat4::<f32>::from(self.leg_r)),
            make_bone(base_mat * Mat4::<f32>::from(self.foot_l)),
            make_bone(base_mat * Mat4::<f32>::from(self.foot_r)),
        ];
        Vec3::default()
=======
    fn bone_count(&self) -> usize { 15 }

    #[cfg_attr(feature = "be-dyn-lib", export_name = "biped_large_compute_mats")]
    fn compute_matrices_inner(&self) -> ([FigureBoneData; 16], Vec3<f32>) {
        let jaw_mat = self.jaw.compute_base_matrix();
        let upper_torso_mat = self.upper_torso.compute_base_matrix();
        let lower_torso_mat = self.lower_torso.compute_base_matrix();
        let tail_mat = self.tail.compute_base_matrix();
        let main_mat = self.main.compute_base_matrix();
        let second_mat = self.second.compute_base_matrix();
        let shoulder_l_mat = self.shoulder_l.compute_base_matrix();
        let shoulder_r_mat = self.shoulder_r.compute_base_matrix();
        let hand_l_mat = self.hand_l.compute_base_matrix();
        let hand_r_mat = self.hand_r.compute_base_matrix();
        let leg_l_mat = self.leg_l.compute_base_matrix();
        let leg_r_mat = self.leg_r.compute_base_matrix();
        let torso_mat = self.torso.compute_base_matrix();
        let control_mat = self.control.compute_base_matrix();

        (
            [
                FigureBoneData::new(torso_mat * upper_torso_mat * self.head.compute_base_matrix()),
                FigureBoneData::new(
                    torso_mat * upper_torso_mat * self.head.compute_base_matrix() * jaw_mat,
                ),
                FigureBoneData::new(torso_mat * upper_torso_mat),
                FigureBoneData::new(torso_mat * upper_torso_mat * lower_torso_mat),
                FigureBoneData::new(torso_mat * upper_torso_mat * lower_torso_mat * tail_mat),
                FigureBoneData::new(torso_mat * control_mat * upper_torso_mat * main_mat),
                FigureBoneData::new(torso_mat * control_mat * upper_torso_mat * second_mat),
                FigureBoneData::new(torso_mat * upper_torso_mat * shoulder_l_mat),
                FigureBoneData::new(torso_mat * upper_torso_mat * shoulder_r_mat),
                FigureBoneData::new(torso_mat * control_mat * upper_torso_mat * hand_l_mat),
                FigureBoneData::new(torso_mat * control_mat * upper_torso_mat * hand_r_mat),
                FigureBoneData::new(torso_mat * upper_torso_mat * lower_torso_mat * leg_l_mat),
                FigureBoneData::new(torso_mat * upper_torso_mat * lower_torso_mat * leg_r_mat),
                FigureBoneData::new(self.foot_l.compute_base_matrix()),
                FigureBoneData::new(self.foot_r.compute_base_matrix()),
                FigureBoneData::default(),
            ],
            Vec3::default(),
        )
    }

    fn interpolate(&mut self, target: &Self, dt: f32) {
        self.head.interpolate(&target.head, dt);
        self.jaw.interpolate(&target.jaw, dt);
        self.upper_torso.interpolate(&target.upper_torso, dt);
        self.lower_torso.interpolate(&target.lower_torso, dt);
        self.tail.interpolate(&target.tail, dt);
        self.main.interpolate(&target.main, dt);
        self.second.interpolate(&target.second, dt);
        self.shoulder_l.interpolate(&target.shoulder_l, dt);
        self.shoulder_r.interpolate(&target.shoulder_r, dt);
        self.hand_l.interpolate(&target.hand_l, dt);
        self.hand_r.interpolate(&target.hand_r, dt);
        self.leg_l.interpolate(&target.leg_l, dt);
        self.leg_r.interpolate(&target.leg_r, dt);
        self.foot_l.interpolate(&target.foot_l, dt);
        self.foot_r.interpolate(&target.foot_r, dt);
        self.torso.interpolate(&target.torso, dt);
        self.control.interpolate(&target.control, dt);
>>>>>>> eea64f78
    }
}

pub struct SkeletonAttr {
    head: (f32, f32),
    jaw: (f32, f32),
    upper_torso: (f32, f32),
    lower_torso: (f32, f32),
    tail: (f32, f32),
    shoulder: (f32, f32, f32),
    hand: (f32, f32, f32),
    leg: (f32, f32, f32),
    foot: (f32, f32, f32),
}

impl<'a> std::convert::TryFrom<&'a comp::Body> for SkeletonAttr {
    type Error = ();

    fn try_from(body: &'a comp::Body) -> Result<Self, Self::Error> {
        match body {
            comp::Body::BipedLarge(body) => Ok(SkeletonAttr::from(body)),
            _ => Err(()),
        }
    }
}

impl Default for SkeletonAttr {
    fn default() -> Self {
        Self {
            head: (0.0, 0.0),
            jaw: (0.0, 0.0),
            upper_torso: (0.0, 0.0),
            lower_torso: (0.0, 0.0),
            tail: (0.0, 0.0),
            shoulder: (0.0, 0.0, 0.0),
            hand: (0.0, 0.0, 0.0),
            leg: (0.0, 0.0, 0.0),
            foot: (0.0, 0.0, 0.0),
        }
    }
}

impl<'a> From<&'a comp::biped_large::Body> for SkeletonAttr {
    fn from(body: &'a comp::biped_large::Body) -> Self {
        use comp::biped_large::Species::*;
        Self {
            head: match (body.species, body.body_type) {
                (Ogre, _) => (3.0, 6.0),
                (Cyclops, _) => (4.5, 7.5),
                (Wendigo, _) => (3.0, 13.5),
                (Troll, _) => (6.0, 10.0),
                (Dullahan, _) => (3.0, 6.0),
            },
            jaw: match (body.species, body.body_type) {
                (Ogre, _) => (0.0, 0.0),
                (Cyclops, _) => (0.0, 0.0),
                (Wendigo, _) => (0.0, 0.0),
                (Troll, _) => (2.0, -4.0),
                (Dullahan, _) => (0.0, 0.0),
            },
            upper_torso: match (body.species, body.body_type) {
                (Ogre, _) => (0.0, 19.0),
                (Cyclops, _) => (-2.0, 27.0),
                (Wendigo, _) => (-1.0, 29.0),
                (Troll, _) => (-1.0, 27.5),
                (Dullahan, _) => (0.0, 29.0),
            },
            lower_torso: match (body.species, body.body_type) {
                (Ogre, _) => (1.0, -5.5),
                (Cyclops, _) => (1.0, -4.5),
                (Wendigo, _) => (-1.5, -6.0),
                (Troll, _) => (1.0, -10.5),
                (Dullahan, _) => (0.0, -6.5),
            },
            tail: match (body.species, body.body_type) {
                (Ogre, _) => (0.0, 0.0),
                (Cyclops, _) => (0.0, 0.0),
                (Wendigo, _) => (0.0, 0.0),
                (Troll, _) => (0.0, 0.0),
                (Dullahan, _) => (0.0, 0.0),
            },
            shoulder: match (body.species, body.body_type) {
                (Ogre, _) => (6.1, 0.5, 2.5),
                (Cyclops, _) => (9.5, 2.5, 2.5),
                (Wendigo, _) => (9.0, 0.5, -0.5),
                (Troll, _) => (11.0, 0.5, -1.5),
                (Dullahan, _) => (14.0, 0.5, 4.5),
            },
            hand: match (body.species, body.body_type) {
                (Ogre, _) => (10.5, -1.0, -0.5),
                (Cyclops, _) => (10.0, 2.0, -0.5),
                (Wendigo, _) => (12.0, 0.0, -0.5),
                (Troll, _) => (11.5, 0.0, -1.5),
                (Dullahan, _) => (14.5, 0.0, -2.5),
            },
            leg: match (body.species, body.body_type) {
                (Ogre, _) => (0.0, 0.0, 0.0),
                (Cyclops, _) => (0.0, 0.0, -5.0),
                (Wendigo, _) => (2.0, 2.0, -2.5),
                (Troll, _) => (5.0, 0.0, -6.0),
                (Dullahan, _) => (0.0, 0.0, -5.0),
            },
            foot: match (body.species, body.body_type) {
                (Ogre, _) => (4.0, 2.5, 2.5),
                (Cyclops, _) => (4.0, 0.5, 5.0),
                (Wendigo, _) => (5.0, 0.5, 6.0),
                (Troll, _) => (6.0, 0.5, 4.0),
                (Dullahan, _) => (4.0, 2.5, 8.0),
            },
        }
    }
}<|MERGE_RESOLUTION|>--- conflicted
+++ resolved
@@ -12,12 +12,14 @@
 use common::comp::{self};
 use core::convert::TryFrom;
 
-<<<<<<< HEAD
 skeleton_impls!(struct BipedLargeSkeleton {
     + head,
+    + jaw,
     + upper_torso,
     + lower_torso,
+    + tail,
     + main,
+    + second,
     + shoulder_l,
     + shoulder_r,
     + hand_l,
@@ -29,41 +31,14 @@
     torso,
     control,
 });
-=======
-#[derive(Clone, Default)]
-pub struct BipedLargeSkeleton {
-    head: Bone,
-    jaw: Bone,
-    upper_torso: Bone,
-    lower_torso: Bone,
-    tail: Bone,
-    main: Bone,
-    second: Bone,
-    shoulder_l: Bone,
-    shoulder_r: Bone,
-    hand_l: Bone,
-    hand_r: Bone,
-    leg_l: Bone,
-    leg_r: Bone,
-    foot_l: Bone,
-    foot_r: Bone,
-    torso: Bone,
-    control: Bone,
-}
-
-impl BipedLargeSkeleton {
-    pub fn new() -> Self { Self::default() }
-}
->>>>>>> eea64f78
 
 impl Skeleton for BipedLargeSkeleton {
     type Attr = SkeletonAttr;
 
-    const BONE_COUNT: usize = 12;
+    const BONE_COUNT: usize = 15;
     #[cfg(feature = "use-dyn-lib")]
     const COMPUTE_FN: &'static [u8] = b"biped_large_compute_mats\0";
 
-<<<<<<< HEAD
     #[cfg_attr(feature = "be-dyn-lib", export_name = "biped_large_compute_mats")]
     fn compute_matrices_inner(
         &self,
@@ -76,12 +51,16 @@
         let control_mat = torso_mat * Mat4::<f32>::from(self.control) * upper_torso;
         let upper_torso_mat = torso_mat * upper_torso;
         let lower_torso_mat = upper_torso_mat * Mat4::<f32>::from(self.lower_torso);
+        let head_mat = upper_torso_mat * Mat4::<f32>::from(self.head);
 
         *(<&mut [_; Self::BONE_COUNT]>::try_from(&mut buf[0..Self::BONE_COUNT]).unwrap()) = [
-            make_bone(upper_torso_mat * Mat4::<f32>::from(self.head)),
+            make_bone(head_mat),
+            make_bone(head_mat * Mat4::<f32>::from(self.jaw)),
             make_bone(upper_torso_mat),
             make_bone(lower_torso_mat),
+            make_bone(lower_torso_mat * Mat4::<f32>::from(self.tail)),
             make_bone(control_mat * Mat4::<f32>::from(self.main)),
+            make_bone(control_mat * Mat4::<f32>::from(self.second)),
             make_bone(upper_torso_mat * Mat4::<f32>::from(self.shoulder_l)),
             make_bone(upper_torso_mat * Mat4::<f32>::from(self.shoulder_r)),
             make_bone(control_mat * Mat4::<f32>::from(self.hand_l)),
@@ -92,70 +71,6 @@
             make_bone(base_mat * Mat4::<f32>::from(self.foot_r)),
         ];
         Vec3::default()
-=======
-    fn bone_count(&self) -> usize { 15 }
-
-    #[cfg_attr(feature = "be-dyn-lib", export_name = "biped_large_compute_mats")]
-    fn compute_matrices_inner(&self) -> ([FigureBoneData; 16], Vec3<f32>) {
-        let jaw_mat = self.jaw.compute_base_matrix();
-        let upper_torso_mat = self.upper_torso.compute_base_matrix();
-        let lower_torso_mat = self.lower_torso.compute_base_matrix();
-        let tail_mat = self.tail.compute_base_matrix();
-        let main_mat = self.main.compute_base_matrix();
-        let second_mat = self.second.compute_base_matrix();
-        let shoulder_l_mat = self.shoulder_l.compute_base_matrix();
-        let shoulder_r_mat = self.shoulder_r.compute_base_matrix();
-        let hand_l_mat = self.hand_l.compute_base_matrix();
-        let hand_r_mat = self.hand_r.compute_base_matrix();
-        let leg_l_mat = self.leg_l.compute_base_matrix();
-        let leg_r_mat = self.leg_r.compute_base_matrix();
-        let torso_mat = self.torso.compute_base_matrix();
-        let control_mat = self.control.compute_base_matrix();
-
-        (
-            [
-                FigureBoneData::new(torso_mat * upper_torso_mat * self.head.compute_base_matrix()),
-                FigureBoneData::new(
-                    torso_mat * upper_torso_mat * self.head.compute_base_matrix() * jaw_mat,
-                ),
-                FigureBoneData::new(torso_mat * upper_torso_mat),
-                FigureBoneData::new(torso_mat * upper_torso_mat * lower_torso_mat),
-                FigureBoneData::new(torso_mat * upper_torso_mat * lower_torso_mat * tail_mat),
-                FigureBoneData::new(torso_mat * control_mat * upper_torso_mat * main_mat),
-                FigureBoneData::new(torso_mat * control_mat * upper_torso_mat * second_mat),
-                FigureBoneData::new(torso_mat * upper_torso_mat * shoulder_l_mat),
-                FigureBoneData::new(torso_mat * upper_torso_mat * shoulder_r_mat),
-                FigureBoneData::new(torso_mat * control_mat * upper_torso_mat * hand_l_mat),
-                FigureBoneData::new(torso_mat * control_mat * upper_torso_mat * hand_r_mat),
-                FigureBoneData::new(torso_mat * upper_torso_mat * lower_torso_mat * leg_l_mat),
-                FigureBoneData::new(torso_mat * upper_torso_mat * lower_torso_mat * leg_r_mat),
-                FigureBoneData::new(self.foot_l.compute_base_matrix()),
-                FigureBoneData::new(self.foot_r.compute_base_matrix()),
-                FigureBoneData::default(),
-            ],
-            Vec3::default(),
-        )
-    }
-
-    fn interpolate(&mut self, target: &Self, dt: f32) {
-        self.head.interpolate(&target.head, dt);
-        self.jaw.interpolate(&target.jaw, dt);
-        self.upper_torso.interpolate(&target.upper_torso, dt);
-        self.lower_torso.interpolate(&target.lower_torso, dt);
-        self.tail.interpolate(&target.tail, dt);
-        self.main.interpolate(&target.main, dt);
-        self.second.interpolate(&target.second, dt);
-        self.shoulder_l.interpolate(&target.shoulder_l, dt);
-        self.shoulder_r.interpolate(&target.shoulder_r, dt);
-        self.hand_l.interpolate(&target.hand_l, dt);
-        self.hand_r.interpolate(&target.hand_r, dt);
-        self.leg_l.interpolate(&target.leg_l, dt);
-        self.leg_r.interpolate(&target.leg_r, dt);
-        self.foot_l.interpolate(&target.foot_l, dt);
-        self.foot_r.interpolate(&target.foot_r, dt);
-        self.torso.interpolate(&target.torso, dt);
-        self.control.interpolate(&target.control, dt);
->>>>>>> eea64f78
     }
 }
 
