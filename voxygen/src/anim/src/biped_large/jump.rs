use super::{super::Animation, BipedLargeSkeleton, SkeletonAttr};
//use std::f32::consts::PI;
use super::super::vek::*;

pub struct JumpAnimation;

impl Animation for JumpAnimation {
    type Dependency = (f32, f64);
    type Skeleton = BipedLargeSkeleton;

    #[cfg(feature = "use-dyn-lib")]
    const UPDATE_FN: &'static [u8] = b"biped_large_jump\0";

    #[cfg_attr(feature = "be-dyn-lib", export_name = "biped_large_jump")]
    fn update_skeleton_inner(
        skeleton: &Self::Skeleton,
        _global_time: Self::Dependency,
        _anim_time: f64,
        _rate: &mut f32,
        skeleton_attr: &SkeletonAttr,
    ) -> Self::Skeleton {
        let mut next = (*skeleton).clone();

        next.head.position = Vec3::new(0.0, skeleton_attr.head.0, skeleton_attr.head.1) * 1.02;
        next.head.orientation = Quaternion::rotation_z(0.0) * Quaternion::rotation_x(0.0);
        next.head.scale = Vec3::one() * 1.02;

        next.upper_torso.position = Vec3::new(
            0.0,
            skeleton_attr.upper_torso.0,
            skeleton_attr.upper_torso.1,
        ) / 8.0;
        next.upper_torso.orientation = Quaternion::rotation_z(0.0) * Quaternion::rotation_x(0.0);
        next.upper_torso.scale = Vec3::one() / 8.0;

        next.lower_torso.position = Vec3::new(
            0.0,
            skeleton_attr.lower_torso.0,
            skeleton_attr.lower_torso.1,
        );
        next.lower_torso.orientation = Quaternion::rotation_z(0.0) * Quaternion::rotation_x(0.0);
        next.lower_torso.scale = Vec3::one() * 1.02;

<<<<<<< HEAD
        next.shoulder_l.position = Vec3::new(
=======
        next.jaw.offset = Vec3::new(0.0, skeleton_attr.jaw.0, skeleton_attr.jaw.1);
        next.jaw.ori = Quaternion::rotation_z(0.0);
        next.jaw.scale = Vec3::one();

        next.tail.offset = Vec3::new(0.0, skeleton_attr.tail.0, skeleton_attr.tail.1 * 0.0);
        next.tail.ori = Quaternion::rotation_z(0.0);
        next.tail.scale = Vec3::one();

        next.shoulder_l.offset = Vec3::new(
>>>>>>> eea64f78
            -skeleton_attr.shoulder.0,
            skeleton_attr.shoulder.1,
            skeleton_attr.shoulder.2,
        );
        next.shoulder_l.orientation = Quaternion::rotation_z(0.0) * Quaternion::rotation_x(0.0);
        next.shoulder_l.scale = Vec3::one();

        next.shoulder_r.position = Vec3::new(
            skeleton_attr.shoulder.0,
            skeleton_attr.shoulder.1,
            skeleton_attr.shoulder.2,
        );
        next.shoulder_r.orientation = Quaternion::rotation_z(0.0) * Quaternion::rotation_x(0.0);
        next.shoulder_r.scale = Vec3::one();

        next.hand_l.position = Vec3::new(
            -skeleton_attr.hand.0,
            skeleton_attr.hand.1,
            skeleton_attr.hand.2,
        );
        next.hand_l.orientation = Quaternion::rotation_z(0.0) * Quaternion::rotation_x(0.0);
        next.hand_l.scale = Vec3::one() * 1.02;

        next.hand_r.position = Vec3::new(
            skeleton_attr.hand.0,
            skeleton_attr.hand.1,
            skeleton_attr.hand.2,
        );
        next.hand_r.orientation = Quaternion::rotation_z(0.0) * Quaternion::rotation_x(0.0);
        next.hand_r.scale = Vec3::one() * 1.02;

        next.leg_l.position = Vec3::new(
            -skeleton_attr.leg.0,
            skeleton_attr.leg.1,
            skeleton_attr.leg.2,
        ) * 1.02;
        next.leg_l.orientation = Quaternion::rotation_z(0.0) * Quaternion::rotation_x(0.0);
        next.leg_l.scale = Vec3::one() * 1.02;

        next.leg_r.position = Vec3::new(
            skeleton_attr.leg.0,
            skeleton_attr.leg.1,
            skeleton_attr.leg.2,
        ) * 1.02;
        next.leg_r.orientation = Quaternion::rotation_z(0.0) * Quaternion::rotation_x(0.0);
        next.leg_r.scale = Vec3::one() * 1.02;

        next.foot_l.position = Vec3::new(
            -skeleton_attr.foot.0,
            skeleton_attr.foot.1,
            skeleton_attr.foot.2,
        ) / 8.0;
        next.foot_l.orientation = Quaternion::rotation_z(0.0) * Quaternion::rotation_x(0.0);
        next.foot_l.scale = Vec3::one() / 8.0;

        next.foot_r.position = Vec3::new(
            skeleton_attr.foot.0,
            skeleton_attr.foot.1,
            skeleton_attr.foot.2,
        ) / 8.0;
        next.foot_r.orientation = Quaternion::rotation_z(0.0) * Quaternion::rotation_x(0.0);
        next.foot_r.scale = Vec3::one() / 8.0;

        next.torso.position = Vec3::new(0.0, 0.0, 0.0);
        next.torso.orientation = Quaternion::rotation_z(0.0) * Quaternion::rotation_x(0.0);
        next.torso.scale = Vec3::one();
        next
    }
}<|MERGE_RESOLUTION|>--- conflicted
+++ resolved
@@ -41,19 +41,15 @@
         next.lower_torso.orientation = Quaternion::rotation_z(0.0) * Quaternion::rotation_x(0.0);
         next.lower_torso.scale = Vec3::one() * 1.02;
 
-<<<<<<< HEAD
-        next.shoulder_l.position = Vec3::new(
-=======
-        next.jaw.offset = Vec3::new(0.0, skeleton_attr.jaw.0, skeleton_attr.jaw.1);
-        next.jaw.ori = Quaternion::rotation_z(0.0);
+        next.jaw.position = Vec3::new(0.0, skeleton_attr.jaw.0, skeleton_attr.jaw.1);
+        next.jaw.orientation = Quaternion::rotation_z(0.0);
         next.jaw.scale = Vec3::one();
 
-        next.tail.offset = Vec3::new(0.0, skeleton_attr.tail.0, skeleton_attr.tail.1 * 0.0);
-        next.tail.ori = Quaternion::rotation_z(0.0);
+        next.tail.position = Vec3::new(0.0, skeleton_attr.tail.0, skeleton_attr.tail.1 * 0.0);
+        next.tail.orientation = Quaternion::rotation_z(0.0);
         next.tail.scale = Vec3::one();
 
-        next.shoulder_l.offset = Vec3::new(
->>>>>>> eea64f78
+        next.shoulder_l.position = Vec3::new(
             -skeleton_attr.shoulder.0,
             skeleton_attr.shoulder.1,
             skeleton_attr.shoulder.2,
