--- conflicted
+++ resolved
@@ -40,117 +40,58 @@
         let spin = (anim_time as f32 * 2.8 * lab as f32).sin();
         let spinhalf = (anim_time as f32 * 1.4 * lab as f32).sin();
 
-<<<<<<< HEAD
-        match active_tool_kind {
-            //TODO: Inventory
-            Some(ToolKind::Axe(_))
-            | Some(ToolKind::Hammer(_))
-            | Some(ToolKind::Sword(_))
-            | Some(ToolKind::Dagger(_)) => {
-                //INTENTION: SWORD
-                next.l_hand.position = Vec3::new(-0.75, -1.0, -2.5);
-                next.l_hand.orientation = Quaternion::rotation_x(1.27);
-                next.l_hand.scale = Vec3::one() * 1.04;
-                next.r_hand.position = Vec3::new(0.75, -1.5, -5.5);
-                next.r_hand.orientation = Quaternion::rotation_x(1.27);
-                next.r_hand.scale = Vec3::one() * 1.05;
-                next.main.position = Vec3::new(0.0, 6.0, -1.0);
-                next.main.orientation = Quaternion::rotation_x(-0.3)
-                    * Quaternion::rotation_y(0.0)
-                    * Quaternion::rotation_z(0.0);
-                next.main.scale = Vec3::one();
-
-                next.control.position = Vec3::new(-4.5 + spinhalf * 4.0, 11.0, 8.0);
-                next.control.orientation = Quaternion::rotation_x(-1.7)
-                    * Quaternion::rotation_y(0.2 + spin * -2.0)
-                    * Quaternion::rotation_z(1.4 + spin * 0.1);
-                next.control.scale = Vec3::one();
-                next.head.position = Vec3::new(
-                    0.0,
-                    -2.0 + skeleton_attr.head.0 + spin * -0.8,
-                    skeleton_attr.head.1,
-                );
-                next.head.orientation = Quaternion::rotation_z(spin * -0.25)
-                    * Quaternion::rotation_x(0.0 + spin * -0.1)
-                    * Quaternion::rotation_y(spin * -0.2);
-                next.chest.position = Vec3::new(0.0, skeleton_attr.chest.0, skeleton_attr.chest.1);
-                next.chest.orientation = Quaternion::rotation_z(spin * 0.1)
-                    * Quaternion::rotation_x(0.0 + spin * 0.1)
-                    * Quaternion::rotation_y(decel * -0.2);
-                next.chest.scale = Vec3::one();
-
-                next.belt.position = Vec3::new(0.0, 0.0, -2.0);
-                next.belt.orientation = next.chest.orientation * -0.1;
-                next.belt.scale = Vec3::one();
-
-                next.shorts.position = Vec3::new(0.0, 0.0, -5.0);
-                next.belt.orientation = next.chest.orientation * -0.08;
-                next.shorts.scale = Vec3::one();
-                next.torso.position = Vec3::new(0.0, 0.0, 0.1) * skeleton_attr.scaler;
-                next.torso.orientation = Quaternion::rotation_z((spin * 7.0).max(0.3))
-                    * Quaternion::rotation_x(0.0)
-                    * Quaternion::rotation_y(0.0);
-                next.torso.scale = Vec3::one() / 11.0 * skeleton_attr.scaler;
-            },
-
-            _ => {},
-        }
-        next.l_foot.position = Vec3::new(-skeleton_attr.foot.0, foot * 1.0, skeleton_attr.foot.2);
-        next.l_foot.orientation = Quaternion::rotation_x(foot * -1.2);
-=======
         if let Some(
             ToolKind::Axe(_) | ToolKind::Hammer(_) | ToolKind::Sword(_) | ToolKind::Dagger(_),
         ) = active_tool_kind
         {
             //INTENTION: SWORD
-            next.l_hand.offset = Vec3::new(-0.75, -1.0, -2.5);
-            next.l_hand.ori = Quaternion::rotation_x(1.27);
+            next.l_hand.position = Vec3::new(-0.75, -1.0, -2.5);
+            next.l_hand.orientation = Quaternion::rotation_x(1.27);
             next.l_hand.scale = Vec3::one() * 1.04;
-            next.r_hand.offset = Vec3::new(0.75, -1.5, -5.5);
-            next.r_hand.ori = Quaternion::rotation_x(1.27);
+            next.r_hand.position = Vec3::new(0.75, -1.5, -5.5);
+            next.r_hand.orientation = Quaternion::rotation_x(1.27);
             next.r_hand.scale = Vec3::one() * 1.05;
-            next.main.offset = Vec3::new(0.0, 6.0, -1.0);
-            next.main.ori = Quaternion::rotation_x(-0.3)
+            next.main.position = Vec3::new(0.0, 6.0, -1.0);
+            next.main.orientation = Quaternion::rotation_x(-0.3)
                 * Quaternion::rotation_y(0.0)
                 * Quaternion::rotation_z(0.0);
             next.main.scale = Vec3::one();
 
-            next.control.offset = Vec3::new(-4.5 + spinhalf * 4.0, 11.0, 8.0);
-            next.control.ori = Quaternion::rotation_x(-1.7)
+            next.control.position = Vec3::new(-4.5 + spinhalf * 4.0, 11.0, 8.0);
+            next.control.orientation = Quaternion::rotation_x(-1.7)
                 * Quaternion::rotation_y(0.2 + spin * -2.0)
                 * Quaternion::rotation_z(1.4 + spin * 0.1);
             next.control.scale = Vec3::one();
-            next.head.offset = Vec3::new(
+            next.head.position = Vec3::new(
                 0.0,
                 -2.0 + skeleton_attr.head.0 + spin * -0.8,
                 skeleton_attr.head.1,
             );
-            next.head.ori = Quaternion::rotation_z(spin * -0.25)
+            next.head.orientation = Quaternion::rotation_z(spin * -0.25)
                 * Quaternion::rotation_x(0.0 + spin * -0.1)
                 * Quaternion::rotation_y(spin * -0.2);
-            next.chest.offset = Vec3::new(0.0, skeleton_attr.chest.0, skeleton_attr.chest.1);
-            next.chest.ori = Quaternion::rotation_z(spin * 0.1)
+            next.chest.position = Vec3::new(0.0, skeleton_attr.chest.0, skeleton_attr.chest.1);
+            next.chest.orientation = Quaternion::rotation_z(spin * 0.1)
                 * Quaternion::rotation_x(0.0 + spin * 0.1)
                 * Quaternion::rotation_y(decel * -0.2);
             next.chest.scale = Vec3::one();
 
-            next.belt.offset = Vec3::new(0.0, 0.0, -2.0);
-            next.belt.ori = next.chest.ori * -0.1;
+            next.belt.position = Vec3::new(0.0, 0.0, -2.0);
+            next.belt.orientation = next.chest.orientation * -0.1;
             next.belt.scale = Vec3::one();
 
-            next.shorts.offset = Vec3::new(0.0, 0.0, -5.0);
-            next.belt.ori = next.chest.ori * -0.08;
+            next.shorts.position = Vec3::new(0.0, 0.0, -5.0);
+            next.belt.orientation = next.chest.orientation * -0.08;
             next.shorts.scale = Vec3::one();
-            next.torso.offset = Vec3::new(0.0, 0.0, 0.1) * skeleton_attr.scaler;
-            next.torso.ori = Quaternion::rotation_z((spin * 7.0).max(0.3))
+            next.torso.position = Vec3::new(0.0, 0.0, 0.1) * skeleton_attr.scaler;
+            next.torso.orientation = Quaternion::rotation_z((spin * 7.0).max(0.3))
                 * Quaternion::rotation_x(0.0)
                 * Quaternion::rotation_y(0.0);
             next.torso.scale = Vec3::one() / 11.0 * skeleton_attr.scaler;
         }
 
-        next.l_foot.offset = Vec3::new(-skeleton_attr.foot.0, foot * 1.0, skeleton_attr.foot.2);
-        next.l_foot.ori = Quaternion::rotation_x(foot * -1.2);
->>>>>>> 75c1d440
+        next.l_foot.position = Vec3::new(-skeleton_attr.foot.0, foot * 1.0, skeleton_attr.foot.2);
+        next.l_foot.orientation = Quaternion::rotation_x(foot * -1.2);
         next.l_foot.scale = Vec3::one();
 
         next.r_foot.position = Vec3::new(skeleton_attr.foot.0, foot * -1.0, skeleton_attr.foot.2);
