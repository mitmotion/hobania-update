--- conflicted
+++ resolved
@@ -3,13 +3,7 @@
     CharacterSkeleton, SkeletonAttr,
 };
 use common::comp::item::{Hands, ToolKind};
-<<<<<<< HEAD
-use std::f32::consts::PI;
-=======
 use std::{f32::consts::PI, ops::Mul};
-
-use vek::*;
->>>>>>> eea64f78
 
 pub struct ClimbAnimation;
 
@@ -55,144 +49,6 @@
                         .powf(2.0 as f32)))
         .sqrt())
             * ((anim_time as f32 * constant as f32 * 1.5 + PI / 2.0).sin());
-<<<<<<< HEAD
-
-        next.head.position = Vec3::new(
-            0.0,
-            -4.0 + skeleton_attr.head.0,
-            skeleton_attr.head.1 + smootha * 0.2,
-        );
-        next.head.orientation = Quaternion::rotation_z(smooth * 0.1)
-            * Quaternion::rotation_x(0.6)
-            * Quaternion::rotation_y(quick * 0.1);
-        next.head.scale = Vec3::one() * skeleton_attr.head_scale;
-
-        next.chest.position = Vec3::new(
-            0.0,
-            skeleton_attr.chest.0 + 1.0,
-            skeleton_attr.chest.1 + smootha * 1.1,
-        );
-        next.chest.orientation = Quaternion::rotation_z(quick * 0.25)
-            * Quaternion::rotation_x(-0.15)
-            * Quaternion::rotation_y(quick * -0.12);
-        next.chest.scale = Vec3::one();
-
-        next.belt.position = Vec3::new(0.0, skeleton_attr.belt.0 + 1.0, skeleton_attr.belt.1);
-        next.belt.orientation = Quaternion::rotation_z(quick * 0.0) * Quaternion::rotation_x(0.0);
-        next.belt.scale = Vec3::one();
-
-        next.back.position = Vec3::new(0.0, skeleton_attr.back.0, skeleton_attr.back.1);
-        next.back.orientation = Quaternion::rotation_x(-0.2);
-        next.back.scale = Vec3::one() * 1.02;
-
-        next.shorts.position = Vec3::new(0.0, skeleton_attr.shorts.0 + 1.0, skeleton_attr.shorts.1);
-        next.shorts.orientation = Quaternion::rotation_z(quick * 0.0)
-            * Quaternion::rotation_x(0.1)
-            * Quaternion::rotation_y(quick * 0.10);
-        next.shorts.scale = Vec3::one();
-
-        next.l_hand.position = Vec3::new(
-            -skeleton_attr.hand.0,
-            skeleton_attr.hand.1 + quicka * 1.5,
-            5.0 + skeleton_attr.hand.2 - quick * 4.0,
-        );
-        next.l_hand.orientation = Quaternion::rotation_x(2.2 + quicka * 0.5);
-        next.l_hand.scale = Vec3::one();
-
-        next.r_hand.position = Vec3::new(
-            skeleton_attr.hand.0,
-            skeleton_attr.hand.1 - quicka * 1.5,
-            5.0 + skeleton_attr.hand.2 + quick * 4.0,
-        );
-        next.r_hand.orientation = Quaternion::rotation_x(2.2 - quicka * 0.5);
-        next.r_hand.scale = Vec3::one();
-
-        next.l_foot.position = Vec3::new(
-            -skeleton_attr.foot.0,
-            1.0 + skeleton_attr.foot.1,
-            skeleton_attr.foot.2 + quick * 2.5,
-        );
-        next.l_foot.orientation = Quaternion::rotation_x(0.2 - quicka * 0.5);
-        next.l_foot.scale = Vec3::one();
-
-        next.r_foot.position = Vec3::new(
-            skeleton_attr.foot.0,
-            1.0 + skeleton_attr.foot.1,
-            skeleton_attr.foot.2 - quick * 2.5,
-        );
-        next.r_foot.orientation = Quaternion::rotation_x(0.2 + quicka * 0.5);
-        next.r_foot.scale = Vec3::one();
-
-        next.l_shoulder.position = Vec3::new(
-            -skeleton_attr.shoulder.0,
-            skeleton_attr.shoulder.1,
-            skeleton_attr.shoulder.2,
-        );
-        next.l_shoulder.orientation = Quaternion::rotation_x(smootha * 0.15);
-        next.l_shoulder.scale = Vec3::one() * 1.1;
-
-        next.r_shoulder.position = Vec3::new(
-            skeleton_attr.shoulder.0,
-            skeleton_attr.shoulder.1,
-            skeleton_attr.shoulder.2,
-        );
-        next.r_shoulder.orientation = Quaternion::rotation_x(smooth * 0.15);
-        next.r_shoulder.scale = Vec3::one() * 1.1;
-
-        next.glider.position = Vec3::new(0.0, 0.0, 10.0);
-        next.glider.scale = Vec3::one() * 0.0;
-
-        match active_tool_kind {
-            Some(ToolKind::Dagger(_)) => {
-                next.main.position = Vec3::new(-4.0, -5.0, 7.0);
-                next.main.orientation =
-                    Quaternion::rotation_y(0.25 * PI) * Quaternion::rotation_z(1.5 * PI);
-            },
-            Some(ToolKind::Shield(_)) => {
-                next.main.position = Vec3::new(-0.0, -5.0, 3.0);
-                next.main.orientation =
-                    Quaternion::rotation_y(0.25 * PI) * Quaternion::rotation_z(-1.5 * PI);
-            },
-            _ => {
-                next.main.position = Vec3::new(-7.0, -5.0, 15.0);
-                next.main.orientation = Quaternion::rotation_y(2.5) * Quaternion::rotation_z(1.57);
-            },
-        }
-        next.main.scale = Vec3::one();
-
-        match second_tool_kind {
-            Some(ToolKind::Dagger(_)) => {
-                next.second.position = Vec3::new(4.0, -6.0, 7.0);
-                next.second.orientation =
-                    Quaternion::rotation_y(-0.25 * PI) * Quaternion::rotation_z(-1.5 * PI);
-            },
-            Some(ToolKind::Shield(_)) => {
-                next.second.position = Vec3::new(0.0, -4.0, 3.0);
-                next.second.orientation =
-                    Quaternion::rotation_y(-0.25 * PI) * Quaternion::rotation_z(1.5 * PI);
-            },
-            _ => {
-                next.second.position = Vec3::new(-7.0, -5.0, 15.0);
-                next.second.orientation =
-                    Quaternion::rotation_y(2.5) * Quaternion::rotation_z(1.57);
-            },
-        }
-        next.second.scale = Vec3::one();
-
-        next.lantern.position = Vec3::new(
-            skeleton_attr.lantern.0,
-            skeleton_attr.lantern.1,
-            skeleton_attr.lantern.2,
-        );
-        next.lantern.orientation =
-            Quaternion::rotation_x(smooth * -0.3) * Quaternion::rotation_y(smooth * -0.3);
-        next.lantern.scale = Vec3::one() * 0.65;
-        next.hold.scale = Vec3::one() * 0.0;
-
-        next.torso.position = Vec3::new(0.0, -0.2 + smooth * -0.08, 0.4) * skeleton_attr.scaler;
-        next.torso.orientation = Quaternion::rotation_x(0.0) * Quaternion::rotation_y(0.0);
-        next.torso.scale = Vec3::one() / 11.0 * skeleton_attr.scaler;
-=======
         let head_look = Vec2::new(
             ((global_time + anim_time) as f32 / 2.0)
                 .floor()
@@ -206,252 +62,259 @@
                 * 0.15,
         );
         let stagnant = if speed > -0.7 { 1.0 } else { 0.0 }; //sets static position when there is no movement
+
+        next.hold.scale = Vec3::one() * 0.0;
+
         if speed > 0.7 || lateral > 0.1 {
-            next.head.offset = Vec3::new(
+            next.head.position = Vec3::new(
                 0.0,
                 -4.0 + skeleton_attr.head.0,
                 skeleton_attr.head.1 + smootha * 0.2,
             );
-            next.head.ori = Quaternion::rotation_z(smooth * 0.1)
+            next.head.orientation = Quaternion::rotation_z(smooth * 0.1)
                 * Quaternion::rotation_x(0.6)
                 * Quaternion::rotation_y(quick * 0.1);
             next.head.scale = Vec3::one() * skeleton_attr.head_scale;
 
-            next.chest.offset = Vec3::new(
+            next.chest.position = Vec3::new(
                 0.0,
                 skeleton_attr.chest.0,
                 skeleton_attr.chest.1 + smootha * 1.1,
             );
-            next.chest.ori = Quaternion::rotation_z(quick * 0.25)
+            next.chest.orientation = Quaternion::rotation_z(quick * 0.25)
                 * Quaternion::rotation_x(-0.15)
                 * Quaternion::rotation_y(quick * -0.12);
             next.chest.scale = Vec3::one();
 
-            next.belt.offset = Vec3::new(0.0, skeleton_attr.belt.0 + 1.0, skeleton_attr.belt.1);
-            next.belt.ori = Quaternion::rotation_z(quick * 0.0) * Quaternion::rotation_x(0.0);
+            next.belt.position = Vec3::new(0.0, skeleton_attr.belt.0 + 1.0, skeleton_attr.belt.1);
+            next.belt.orientation =
+                Quaternion::rotation_z(quick * 0.0) * Quaternion::rotation_x(0.0);
             next.belt.scale = Vec3::one();
 
-            next.back.offset = Vec3::new(0.0, skeleton_attr.back.0, skeleton_attr.back.1);
-            next.back.ori = Quaternion::rotation_x(-0.2);
+            next.back.position = Vec3::new(0.0, skeleton_attr.back.0, skeleton_attr.back.1);
+            next.back.orientation = Quaternion::rotation_x(-0.2);
             next.back.scale = Vec3::one() * 1.02;
 
-            next.shorts.offset =
+            next.shorts.position =
                 Vec3::new(0.0, skeleton_attr.shorts.0 + 1.0, skeleton_attr.shorts.1);
-            next.shorts.ori = Quaternion::rotation_z(quick * 0.0)
+            next.shorts.orientation = Quaternion::rotation_z(quick * 0.0)
                 * Quaternion::rotation_x(0.1)
                 * Quaternion::rotation_y(quick * 0.10);
             next.shorts.scale = Vec3::one();
 
-            next.l_hand.offset = Vec3::new(
+            next.l_hand.position = Vec3::new(
                 -skeleton_attr.hand.0,
                 4.0 + skeleton_attr.hand.1 + quicka * 1.5,
                 5.0 + skeleton_attr.hand.2 - quick * 4.0,
             );
-            next.l_hand.ori = Quaternion::rotation_x(2.2 + quicka * 0.5);
+            next.l_hand.orientation = Quaternion::rotation_x(2.2 + quicka * 0.5);
             next.l_hand.scale = Vec3::one();
 
-            next.r_hand.offset = Vec3::new(
+            next.r_hand.position = Vec3::new(
                 skeleton_attr.hand.0,
                 5.0 + skeleton_attr.hand.1 - quicka * 1.5,
                 5.0 + skeleton_attr.hand.2 + quick * 4.0,
             );
-            next.r_hand.ori = Quaternion::rotation_x(2.2 - quicka * 0.5);
+            next.r_hand.orientation = Quaternion::rotation_x(2.2 - quicka * 0.5);
             next.r_hand.scale = Vec3::one();
->>>>>>> eea64f78
 
             match active_tool_kind {
                 Some(ToolKind::Dagger(_)) => {
-                    next.main.offset = Vec3::new(-4.0, -5.0, 7.0);
-                    next.main.ori =
+                    next.main.position = Vec3::new(-4.0, -5.0, 7.0);
+                    next.main.orientation =
                         Quaternion::rotation_y(0.25 * PI) * Quaternion::rotation_z(1.5 * PI);
                 },
                 Some(ToolKind::Shield(_)) => {
-                    next.main.offset = Vec3::new(-0.0, -5.0, 3.0);
-                    next.main.ori =
+                    next.main.position = Vec3::new(-0.0, -5.0, 3.0);
+                    next.main.orientation =
                         Quaternion::rotation_y(0.25 * PI) * Quaternion::rotation_z(-1.5 * PI);
                 },
                 _ => {
-                    next.main.offset = Vec3::new(-7.0, -5.0, 15.0);
-                    next.main.ori = Quaternion::rotation_y(2.5) * Quaternion::rotation_z(1.57);
+                    next.main.position = Vec3::new(-7.0, -5.0, 15.0);
+                    next.main.orientation =
+                        Quaternion::rotation_y(2.5) * Quaternion::rotation_z(1.57);
                 },
             }
             next.main.scale = Vec3::one();
 
             match second_tool_kind {
                 Some(ToolKind::Dagger(_)) => {
-                    next.second.offset = Vec3::new(4.0, -6.0, 7.0);
-                    next.second.ori =
+                    next.second.position = Vec3::new(4.0, -6.0, 7.0);
+                    next.second.orientation =
                         Quaternion::rotation_y(-0.25 * PI) * Quaternion::rotation_z(-1.5 * PI);
                 },
                 Some(ToolKind::Shield(_)) => {
-                    next.second.offset = Vec3::new(0.0, -4.0, 3.0);
-                    next.second.ori =
+                    next.second.position = Vec3::new(0.0, -4.0, 3.0);
+                    next.second.orientation =
                         Quaternion::rotation_y(-0.25 * PI) * Quaternion::rotation_z(1.5 * PI);
                 },
                 _ => {
-                    next.second.offset = Vec3::new(-7.0, -5.0, 15.0);
-                    next.second.ori = Quaternion::rotation_y(2.5) * Quaternion::rotation_z(1.57);
+                    next.second.position = Vec3::new(-7.0, -5.0, 15.0);
+                    next.second.orientation =
+                        Quaternion::rotation_y(2.5) * Quaternion::rotation_z(1.57);
                 },
             }
             next.second.scale = Vec3::one();
-            next.l_foot.offset = Vec3::new(
+            next.l_foot.position = Vec3::new(
                 -skeleton_attr.foot.0,
                 5.0 + skeleton_attr.foot.1,
                 skeleton_attr.foot.2 + quick * 2.5,
             );
-            next.l_foot.ori = Quaternion::rotation_x(0.2 - quicka * 0.5);
+            next.l_foot.orientation = Quaternion::rotation_x(0.2 - quicka * 0.5);
             next.l_foot.scale = Vec3::one();
 
-            next.r_foot.offset = Vec3::new(
+            next.r_foot.position = Vec3::new(
                 skeleton_attr.foot.0,
                 4.0 + skeleton_attr.foot.1,
                 skeleton_attr.foot.2 - quick * 2.5,
             );
-            next.r_foot.ori = Quaternion::rotation_x(0.2 + quicka * 0.5);
+            next.r_foot.orientation = Quaternion::rotation_x(0.2 + quicka * 0.5);
             next.r_foot.scale = Vec3::one();
 
-            next.l_shoulder.offset = Vec3::new(
+            next.l_shoulder.position = Vec3::new(
                 -skeleton_attr.shoulder.0,
                 skeleton_attr.shoulder.1,
                 skeleton_attr.shoulder.2,
             );
-            next.l_shoulder.ori = Quaternion::rotation_x(smootha * 0.15);
+            next.l_shoulder.orientation = Quaternion::rotation_x(smootha * 0.15);
             next.l_shoulder.scale = Vec3::one() * 1.1;
 
-            next.r_shoulder.offset = Vec3::new(
+            next.r_shoulder.position = Vec3::new(
                 skeleton_attr.shoulder.0,
                 skeleton_attr.shoulder.1,
                 skeleton_attr.shoulder.2,
             );
-            next.r_shoulder.ori = Quaternion::rotation_x(smooth * 0.15);
+            next.r_shoulder.orientation = Quaternion::rotation_x(smooth * 0.15);
             next.r_shoulder.scale = Vec3::one() * 1.1;
 
-            next.glider.offset = Vec3::new(0.0, 0.0, 10.0);
+            next.glider.position = Vec3::new(0.0, 0.0, 10.0);
             next.glider.scale = Vec3::one() * 0.0;
 
-            next.main.offset = Vec3::new(-7.0, -5.0, 18.0);
-            next.main.ori =
+            next.main.position = Vec3::new(-7.0, -5.0, 18.0);
+            next.main.orientation =
                 Quaternion::rotation_y(2.5) * Quaternion::rotation_z(1.57 + smootha * 0.25);
             next.main.scale = Vec3::one();
 
-            next.second.offset = Vec3::new(0.0, 0.0, 0.0);
-            next.second.ori = Quaternion::rotation_y(0.0);
+            next.second.position = Vec3::new(0.0, 0.0, 0.0);
+            next.second.orientation = Quaternion::rotation_y(0.0);
             next.second.scale = Vec3::one() * 0.0;
 
-            next.lantern.offset = Vec3::new(
+            next.lantern.position = Vec3::new(
                 skeleton_attr.lantern.0,
                 skeleton_attr.lantern.1,
                 skeleton_attr.lantern.2,
             );
-            next.lantern.ori =
+            next.lantern.orientation =
                 Quaternion::rotation_x(smooth * -0.3) * Quaternion::rotation_y(smooth * -0.3);
             next.lantern.scale = Vec3::one() * 0.65;
 
-            next.torso.offset = Vec3::new(0.0, -0.2 + smooth * -0.08, 0.4) * skeleton_attr.scaler;
-            next.torso.ori = Quaternion::rotation_x(0.0) * Quaternion::rotation_y(0.0);
+            next.torso.position = Vec3::new(0.0, -0.2 + smooth * -0.08, 0.4) * skeleton_attr.scaler;
+            next.torso.orientation = Quaternion::rotation_x(0.0) * Quaternion::rotation_y(0.0);
             next.torso.scale = Vec3::one() / 11.0 * skeleton_attr.scaler;
         } else {
-            next.head.offset = Vec3::new(
+            next.head.position = Vec3::new(
                 0.0,
                 -1.0 - stagnant + skeleton_attr.head.0,
                 skeleton_attr.head.1,
             );
-            next.head.ori = Quaternion::rotation_x(
+            next.head.orientation = Quaternion::rotation_x(
                 -0.25 * (1.0 - stagnant) + stagnant * 2.0 * head_look.x.abs(),
             ) * Quaternion::rotation_z(stagnant * 3.5 * head_look.x.abs());
             next.head.scale = Vec3::one() * skeleton_attr.head_scale;
 
-            next.chest.offset = Vec3::new(0.0, 1.0 + skeleton_attr.chest.0, skeleton_attr.chest.1);
-            next.chest.ori = Quaternion::rotation_z(0.6 * stagnant)
+            next.chest.position =
+                Vec3::new(0.0, 1.0 + skeleton_attr.chest.0, skeleton_attr.chest.1);
+            next.chest.orientation = Quaternion::rotation_z(0.6 * stagnant)
                 * Quaternion::rotation_x((0.2 + drop * 0.05) * (1.0 - stagnant));
             next.chest.scale = Vec3::one();
 
-            next.belt.offset = Vec3::new(0.0, skeleton_attr.belt.0 + 0.5, skeleton_attr.belt.1);
-            next.belt.ori = Quaternion::rotation_x(0.1 + dropa * 0.1);
+            next.belt.position = Vec3::new(0.0, skeleton_attr.belt.0 + 0.5, skeleton_attr.belt.1);
+            next.belt.orientation = Quaternion::rotation_x(0.1 + dropa * 0.1);
             next.belt.scale = Vec3::one();
 
-            next.back.offset = Vec3::new(0.0, skeleton_attr.back.0, skeleton_attr.back.1);
-            next.back.ori = Quaternion::rotation_x(
+            next.back.position = Vec3::new(0.0, skeleton_attr.back.0, skeleton_attr.back.1);
+            next.back.orientation = Quaternion::rotation_x(
                 -0.2 + dropa * 0.1 - 0.15 * (1.0 - stagnant) + stagnant * 0.1,
             );
             next.back.scale = Vec3::one() * 1.02;
 
-            next.shorts.offset =
+            next.shorts.position =
                 Vec3::new(0.0, skeleton_attr.shorts.0 + 1.0, skeleton_attr.shorts.1);
-            next.shorts.ori = Quaternion::rotation_x(0.1 + dropa * 0.12 * (1.0 - stagnant));
+            next.shorts.orientation = Quaternion::rotation_x(0.1 + dropa * 0.12 * (1.0 - stagnant));
             next.shorts.scale = Vec3::one();
 
-            next.l_hand.offset = Vec3::new(
+            next.l_hand.position = Vec3::new(
                 -skeleton_attr.hand.0,
                 7.5 + stagnant * -5.0 + skeleton_attr.hand.1,
                 7.0 + stagnant * -7.0 + skeleton_attr.hand.2 + dropa * -1.0 * (1.0 - stagnant),
             );
-            next.l_hand.ori = Quaternion::rotation_x(2.2 + stagnant * -1.4)
+            next.l_hand.orientation = Quaternion::rotation_x(2.2 + stagnant * -1.4)
                 * Quaternion::rotation_y((0.3 + dropa * 0.1) * (1.0 - stagnant));
             next.l_hand.scale = Vec3::one();
 
-            next.r_hand.offset = Vec3::new(
+            next.r_hand.position = Vec3::new(
                 skeleton_attr.hand.0,
                 7.5 + stagnant * -2.5 + skeleton_attr.hand.1,
                 5.0 + skeleton_attr.hand.2 + drop * -1.0 * (1.0 - stagnant),
             );
-            next.r_hand.ori = Quaternion::rotation_x(2.2)
+            next.r_hand.orientation = Quaternion::rotation_x(2.2)
                 * Quaternion::rotation_y(-0.3 + drop * 0.1 * (1.0 - stagnant));
             next.r_hand.scale = Vec3::one();
 
-            next.l_foot.offset = Vec3::new(
+            next.l_foot.position = Vec3::new(
                 -skeleton_attr.foot.0,
                 4.0 + stagnant * 3.0 + skeleton_attr.foot.1,
                 1.0 + skeleton_attr.foot.2 + drop * -2.0 * (1.0 - stagnant),
             );
-            next.l_foot.ori = Quaternion::rotation_x(0.55 + drop * 0.1 * (1.0 - stagnant));
+            next.l_foot.orientation = Quaternion::rotation_x(0.55 + drop * 0.1 * (1.0 - stagnant));
             next.l_foot.scale = Vec3::one();
 
-            next.r_foot.offset = Vec3::new(
+            next.r_foot.position = Vec3::new(
                 skeleton_attr.foot.0,
                 2.0 + stagnant * 4.0 + skeleton_attr.foot.1,
                 -2.0 + skeleton_attr.foot.2 + smooth * 1.0 * (1.0 - stagnant),
             );
-            next.r_foot.ori = Quaternion::rotation_x(0.2 + smooth * 0.15 * (1.0 - stagnant));
+            next.r_foot.orientation =
+                Quaternion::rotation_x(0.2 + smooth * 0.15 * (1.0 - stagnant));
             next.r_foot.scale = Vec3::one();
 
-            next.l_shoulder.offset = Vec3::new(
+            next.l_shoulder.position = Vec3::new(
                 -skeleton_attr.shoulder.0,
                 skeleton_attr.shoulder.1,
                 skeleton_attr.shoulder.2,
             );
-            next.l_shoulder.ori = Quaternion::rotation_x(0.0);
+            next.l_shoulder.orientation = Quaternion::rotation_x(0.0);
             next.l_shoulder.scale = Vec3::one() * 1.1;
 
-            next.r_shoulder.offset = Vec3::new(
+            next.r_shoulder.position = Vec3::new(
                 skeleton_attr.shoulder.0,
                 skeleton_attr.shoulder.1,
                 skeleton_attr.shoulder.2,
             );
-            next.r_shoulder.ori = Quaternion::rotation_x(0.0);
+            next.r_shoulder.orientation = Quaternion::rotation_x(0.0);
             next.r_shoulder.scale = Vec3::one() * 1.1;
 
-            next.glider.offset = Vec3::new(0.0, 0.0, 10.0);
+            next.glider.position = Vec3::new(0.0, 0.0, 10.0);
             next.glider.scale = Vec3::one() * 0.0;
 
-            next.main.offset = Vec3::new(-7.0, -5.0, 18.0);
-            next.main.ori = Quaternion::rotation_y(2.5) * Quaternion::rotation_z(1.57);
+            next.main.position = Vec3::new(-7.0, -5.0, 18.0);
+            next.main.orientation = Quaternion::rotation_y(2.5) * Quaternion::rotation_z(1.57);
             next.main.scale = Vec3::one();
 
-            next.second.offset = Vec3::new(0.0, 0.0, 0.0);
-            next.second.ori = Quaternion::rotation_y(0.0);
+            next.second.position = Vec3::new(0.0, 0.0, 0.0);
+            next.second.orientation = Quaternion::rotation_y(0.0);
             next.second.scale = Vec3::one() * 0.0;
 
-            next.lantern.offset = Vec3::new(
+            next.lantern.position = Vec3::new(
                 skeleton_attr.lantern.0,
                 skeleton_attr.lantern.1,
                 skeleton_attr.lantern.2,
             );
-            next.lantern.ori = Quaternion::rotation_x(0.0);
+            next.lantern.orientation = Quaternion::rotation_x(0.0);
             next.lantern.scale = Vec3::one() * 0.65;
 
-            next.torso.offset = Vec3::new(0.0, -0.2, 0.4) * skeleton_attr.scaler;
-            next.torso.ori = Quaternion::rotation_x(0.0);
+            next.torso.position = Vec3::new(0.0, -0.2, 0.4) * skeleton_attr.scaler;
+            next.torso.orientation = Quaternion::rotation_x(0.0);
             next.torso.scale = Vec3::one() / 11.0 * skeleton_attr.scaler;
         };
         next.control.scale = Vec3::one();
