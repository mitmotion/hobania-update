mod cache;
pub mod load;

pub use cache::FigureModelCache;
pub use load::load_mesh; // TODO: Don't make this public.

use crate::{
    ecs::comp::Interpolated,
    mesh::greedy::GreedyMesh,
    render::{
        BoneMeshes, ColLightFmt, Consts, FigureBoneData, FigureLocals, FigureModel, GlobalModel,
        RenderError, Renderer, ShadowPipeline, Texture,
    },
    scene::{
        camera::{Camera, CameraMode, Dependents},
        math, LodData, SceneData,
    },
};
use anim::{
    biped_large::BipedLargeSkeleton, bird_medium::BirdMediumSkeleton,
    bird_small::BirdSmallSkeleton, character::CharacterSkeleton, critter::CritterSkeleton,
    dragon::DragonSkeleton, fish_medium::FishMediumSkeleton, fish_small::FishSmallSkeleton,
    golem::GolemSkeleton, object::ObjectSkeleton, quadruped_low::QuadrupedLowSkeleton,
    quadruped_medium::QuadrupedMediumSkeleton, quadruped_small::QuadrupedSmallSkeleton, Animation,
    Skeleton,
};
use common::{
    comp::{
        item::ItemKind, Body, CharacterState, Item, Last, LightAnimation, LightEmitter, Loadout,
        Ori, PhysicsState, Pos, Scale, Stats, Vel,
    },
    state::{DeltaTime, State},
    states::triple_strike,
    terrain::TerrainChunk,
    vol::RectRasterableVol,
};
use core::{
    borrow::Borrow,
    hash::Hash,
    ops::{Deref, DerefMut},
};
use guillotiere::AtlasAllocator;
use hashbrown::HashMap;
use specs::{Entity as EcsEntity, Join, LazyUpdate, WorldExt};
use treeculler::{BVol, BoundingSphere};

const DAMAGE_FADE_COEFFICIENT: f64 = 5.0;
const MOVING_THRESHOLD: f32 = 0.7;
const MOVING_THRESHOLD_SQR: f32 = MOVING_THRESHOLD * MOVING_THRESHOLD;

/// camera data, fiigure LOD render distance.
pub type CameraData<'a> = (&'a Camera, f32);

struct FigureMgrStates {
    character_states: HashMap<EcsEntity, FigureState<CharacterSkeleton>>,
    quadruped_small_states: HashMap<EcsEntity, FigureState<QuadrupedSmallSkeleton>>,
    quadruped_medium_states: HashMap<EcsEntity, FigureState<QuadrupedMediumSkeleton>>,
    quadruped_low_states: HashMap<EcsEntity, FigureState<QuadrupedLowSkeleton>>,
    bird_medium_states: HashMap<EcsEntity, FigureState<BirdMediumSkeleton>>,
    fish_medium_states: HashMap<EcsEntity, FigureState<FishMediumSkeleton>>,
    critter_states: HashMap<EcsEntity, FigureState<CritterSkeleton>>,
    dragon_states: HashMap<EcsEntity, FigureState<DragonSkeleton>>,
    bird_small_states: HashMap<EcsEntity, FigureState<BirdSmallSkeleton>>,
    fish_small_states: HashMap<EcsEntity, FigureState<FishSmallSkeleton>>,
    biped_large_states: HashMap<EcsEntity, FigureState<BipedLargeSkeleton>>,
    golem_states: HashMap<EcsEntity, FigureState<GolemSkeleton>>,
    object_states: HashMap<EcsEntity, FigureState<ObjectSkeleton>>,
}

impl FigureMgrStates {
    pub fn default() -> Self {
        Self {
            character_states: HashMap::new(),
            quadruped_small_states: HashMap::new(),
            quadruped_medium_states: HashMap::new(),
            quadruped_low_states: HashMap::new(),
            bird_medium_states: HashMap::new(),
            fish_medium_states: HashMap::new(),
            critter_states: HashMap::new(),
            dragon_states: HashMap::new(),
            bird_small_states: HashMap::new(),
            fish_small_states: HashMap::new(),
            biped_large_states: HashMap::new(),
            golem_states: HashMap::new(),
            object_states: HashMap::new(),
        }
    }

    fn get_mut<'a, Q: ?Sized>(
        &'a mut self,
        body: &Body,
        entity: &Q,
    ) -> Option<&'a mut FigureStateMeta>
    where
        EcsEntity: Borrow<Q>,
        Q: Hash + Eq,
    {
        match body {
            Body::Humanoid(_) => self
                .character_states
                .get_mut(&entity)
                .map(DerefMut::deref_mut),
            Body::QuadrupedSmall(_) => self
                .quadruped_small_states
                .get_mut(&entity)
                .map(DerefMut::deref_mut),
            Body::QuadrupedMedium(_) => self
                .quadruped_medium_states
                .get_mut(&entity)
                .map(DerefMut::deref_mut),
            Body::QuadrupedLow(_) => self
                .quadruped_low_states
                .get_mut(&entity)
                .map(DerefMut::deref_mut),
            Body::BirdMedium(_) => self
                .bird_medium_states
                .get_mut(&entity)
                .map(DerefMut::deref_mut),
            Body::FishMedium(_) => self
                .fish_medium_states
                .get_mut(&entity)
                .map(DerefMut::deref_mut),
            Body::Critter(_) => self
                .critter_states
                .get_mut(&entity)
                .map(DerefMut::deref_mut),
            Body::Dragon(_) => self.dragon_states.get_mut(&entity).map(DerefMut::deref_mut),
            Body::BirdSmall(_) => self
                .bird_small_states
                .get_mut(&entity)
                .map(DerefMut::deref_mut),
            Body::FishSmall(_) => self
                .fish_small_states
                .get_mut(&entity)
                .map(DerefMut::deref_mut),
            Body::BipedLarge(_) => self
                .biped_large_states
                .get_mut(&entity)
                .map(DerefMut::deref_mut),
            Body::Golem(_) => self.golem_states.get_mut(&entity).map(DerefMut::deref_mut),
            Body::Object(_) => self.object_states.get_mut(&entity).map(DerefMut::deref_mut),
        }
    }

    fn remove<'a, Q: ?Sized>(&'a mut self, body: &Body, entity: &Q) -> Option<FigureStateMeta>
    where
        EcsEntity: Borrow<Q>,
        Q: Hash + Eq,
    {
        match body {
            Body::Humanoid(_) => self.character_states.remove(&entity).map(|e| e.meta),
            Body::QuadrupedSmall(_) => self.quadruped_small_states.remove(&entity).map(|e| e.meta),
            Body::QuadrupedMedium(_) => {
                self.quadruped_medium_states.remove(&entity).map(|e| e.meta)
            },
            Body::QuadrupedLow(_) => self.quadruped_low_states.remove(&entity).map(|e| e.meta),
            Body::BirdMedium(_) => self.bird_medium_states.remove(&entity).map(|e| e.meta),
            Body::FishMedium(_) => self.fish_medium_states.remove(&entity).map(|e| e.meta),
            Body::Critter(_) => self.critter_states.remove(&entity).map(|e| e.meta),
            Body::Dragon(_) => self.dragon_states.remove(&entity).map(|e| e.meta),
            Body::BirdSmall(_) => self.bird_small_states.remove(&entity).map(|e| e.meta),
            Body::FishSmall(_) => self.fish_small_states.remove(&entity).map(|e| e.meta),
            Body::BipedLarge(_) => self.biped_large_states.remove(&entity).map(|e| e.meta),
            Body::Golem(_) => self.golem_states.remove(&entity).map(|e| e.meta),
            Body::Object(_) => self.object_states.remove(&entity).map(|e| e.meta),
        }
    }

    fn retain(&mut self, mut f: impl FnMut(&EcsEntity, &mut FigureStateMeta) -> bool) {
        self.character_states.retain(|k, v| f(k, &mut *v));
        self.quadruped_small_states.retain(|k, v| f(k, &mut *v));
        self.quadruped_medium_states.retain(|k, v| f(k, &mut *v));
        self.quadruped_low_states.retain(|k, v| f(k, &mut *v));
        self.bird_medium_states.retain(|k, v| f(k, &mut *v));
        self.fish_medium_states.retain(|k, v| f(k, &mut *v));
        self.critter_states.retain(|k, v| f(k, &mut *v));
        self.dragon_states.retain(|k, v| f(k, &mut *v));
        self.bird_small_states.retain(|k, v| f(k, &mut *v));
        self.fish_small_states.retain(|k, v| f(k, &mut *v));
        self.biped_large_states.retain(|k, v| f(k, &mut *v));
        self.golem_states.retain(|k, v| f(k, &mut *v));
        self.object_states.retain(|k, v| f(k, &mut *v));
    }

    fn count(&self) -> usize {
        self.character_states.len()
            + self.quadruped_small_states.len()
            + self.character_states.len()
            + self.quadruped_medium_states.len()
            + self.quadruped_low_states.len()
            + self.bird_medium_states.len()
            + self.fish_medium_states.len()
            + self.critter_states.len()
            + self.dragon_states.len()
            + self.bird_small_states.len()
            + self.fish_small_states.len()
            + self.biped_large_states.len()
            + self.golem_states.len()
            + self.object_states.len()
    }

    fn count_visible(&self) -> usize {
        self.character_states
            .iter()
            .filter(|(_, c)| c.visible())
            .count()
            + self
                .quadruped_small_states
                .iter()
                .filter(|(_, c)| c.visible())
                .count()
            + self
                .quadruped_medium_states
                .iter()
                .filter(|(_, c)| c.visible())
                .count()
            + self
                .quadruped_low_states
                .iter()
                .filter(|(_, c)| c.visible())
                .count()
            + self
                .bird_medium_states
                .iter()
                .filter(|(_, c)| c.visible())
                .count()
            + self
                .critter_states
                .iter()
                .filter(|(_, c)| c.visible())
                .count()
            + self
                .dragon_states
                .iter()
                .filter(|(_, c)| c.visible())
                .count()
            + self
                .fish_medium_states
                .iter()
                .filter(|(_, c)| c.visible())
                .count()
            + self
                .bird_small_states
                .iter()
                .filter(|(_, c)| c.visible())
                .count()
            + self
                .fish_small_states
                .iter()
                .filter(|(_, c)| c.visible())
                .count()
            + self
                .biped_large_states
                .iter()
                .filter(|(_, c)| c.visible())
                .count()
            + self
                .golem_states
                .iter()
                .filter(|(_, c)| c.visible())
                .count()
            + self
                .object_states
                .iter()
                .filter(|(_, c)| c.visible())
                .count()
    }
}

pub struct FigureMgr {
    col_lights: FigureColLights,
    model_cache: FigureModelCache,
    critter_model_cache: FigureModelCache<CritterSkeleton>,
    quadruped_small_model_cache: FigureModelCache<QuadrupedSmallSkeleton>,
    quadruped_medium_model_cache: FigureModelCache<QuadrupedMediumSkeleton>,
    quadruped_low_model_cache: FigureModelCache<QuadrupedLowSkeleton>,
    bird_medium_model_cache: FigureModelCache<BirdMediumSkeleton>,
    bird_small_model_cache: FigureModelCache<BirdSmallSkeleton>,
    dragon_model_cache: FigureModelCache<DragonSkeleton>,
    fish_medium_model_cache: FigureModelCache<FishMediumSkeleton>,
    fish_small_model_cache: FigureModelCache<FishSmallSkeleton>,
    biped_large_model_cache: FigureModelCache<BipedLargeSkeleton>,
    golem_model_cache: FigureModelCache<GolemSkeleton>,
    states: FigureMgrStates,
}

impl FigureMgr {
    pub fn new(renderer: &mut Renderer) -> Self {
        Self {
            col_lights: FigureColLights::new(renderer),
            model_cache: FigureModelCache::new(),
            critter_model_cache: FigureModelCache::new(),
            quadruped_small_model_cache: FigureModelCache::new(),
            quadruped_medium_model_cache: FigureModelCache::new(),
            quadruped_low_model_cache: FigureModelCache::new(),
            bird_medium_model_cache: FigureModelCache::new(),
            bird_small_model_cache: FigureModelCache::new(),
            dragon_model_cache: FigureModelCache::new(),
            fish_medium_model_cache: FigureModelCache::new(),
            fish_small_model_cache: FigureModelCache::new(),
            biped_large_model_cache: FigureModelCache::new(),
            golem_model_cache: FigureModelCache::new(),
            states: FigureMgrStates::default(),
        }
    }

    pub fn col_lights(&self) -> &FigureColLights { &self.col_lights }

    pub fn clean(&mut self, tick: u64) {
        self.model_cache.clean(&mut self.col_lights, tick);
        self.critter_model_cache.clean(&mut self.col_lights, tick);
        self.quadruped_small_model_cache
            .clean(&mut self.col_lights, tick);
        self.quadruped_medium_model_cache
            .clean(&mut self.col_lights, tick);
        self.quadruped_low_model_cache
            .clean(&mut self.col_lights, tick);
        self.bird_medium_model_cache
            .clean(&mut self.col_lights, tick);
        self.bird_small_model_cache
            .clean(&mut self.col_lights, tick);
        self.dragon_model_cache.clean(&mut self.col_lights, tick);
        self.fish_medium_model_cache
            .clean(&mut self.col_lights, tick);
        self.fish_small_model_cache
            .clean(&mut self.col_lights, tick);
        self.biped_large_model_cache
            .clean(&mut self.col_lights, tick);
        self.golem_model_cache.clean(&mut self.col_lights, tick);
    }

    #[allow(clippy::redundant_pattern_matching)]
    // TODO: Pending review in #587
    pub fn update_lighting(&mut self, scene_data: &SceneData) {
        let ecs = scene_data.state.ecs();
        for (entity, light_emitter) in (&ecs.entities(), &ecs.read_storage::<LightEmitter>()).join()
        {
            // Add LightAnimation for objects with a LightEmitter
            let mut anim_storage = ecs.write_storage::<LightAnimation>();
            if let None = anim_storage.get_mut(entity) {
                let anim = LightAnimation {
                    offset: vek::Vec3::zero(),
                    col: light_emitter.col,
                    strength: 0.0,
                };
                let _ = anim_storage.insert(entity, anim);
            }
        }
        let dt = ecs.fetch::<DeltaTime>().0;
        let updater = ecs.read_resource::<LazyUpdate>();
        for (entity, waypoint, light_emitter_opt, light_anim) in (
            &ecs.entities(),
            ecs.read_storage::<common::comp::WaypointArea>().maybe(),
            ecs.read_storage::<LightEmitter>().maybe(),
            &mut ecs.write_storage::<LightAnimation>(),
        )
            .join()
        {
            let (target_col, target_strength, flicker, animated) =
                if let Some(emitter) = light_emitter_opt {
                    (
                        emitter.col,
                        if emitter.strength.is_normal() {
                            emitter.strength
                        } else {
                            0.0
                        },
                        emitter.flicker,
                        emitter.animated,
                    )
                } else {
                    (vek::Rgb::zero(), 0.0, 0.0, true)
                };
            if let Some(_) = waypoint {
                light_anim.offset = vek::Vec3::unit_z() * 5.0;
            }
            if let Some(state) = self.states.character_states.get(&entity) {
                light_anim.offset = vek::Vec3::from(state.lantern_offset);
            }
            if !light_anim.strength.is_normal() {
                light_anim.strength = 0.0;
            }
            if animated {
                let flicker = (rand::random::<f32>() - 0.5) * flicker / dt.sqrt();
                // Close gap between current and target strength by 95% per second
                let delta = 0.05_f32.powf(dt);
                light_anim.strength =
                    light_anim.strength * delta + (target_strength + flicker) * (1.0 - delta);
                light_anim.col = light_anim.col * delta + target_col * (1.0 - delta)
            } else {
                light_anim.strength = target_strength;
                light_anim.col = target_col;
            }
            // NOTE: We add `LIGHT_EPSILON` because if we wait for numbers to become
            // equal to target (or even within a subnormal), it will take a minimum
            // of 30 seconds for a light to fully turn off (for initial
            // strength ≥ 1), which prevents optimizations (particularly those that
            // can kick in with zero lights).
            const LIGHT_EPSILON: f32 = 0.0001;
            if (light_anim.strength - target_strength).abs() < LIGHT_EPSILON {
                light_anim.strength = target_strength;
                if light_anim.strength == 0.0 {
                    updater.remove::<LightAnimation>(entity);
                }
            }
        }
    }

    #[allow(clippy::or_fun_call)]
    // TODO: Pending review in #587
    pub fn maintain(
        &mut self,
        renderer: &mut Renderer,
        scene_data: &SceneData,
        // Visible chunk data.
        visible_psr_bounds: math::Aabr<f32>,
        camera: &Camera,
    ) -> anim::vek::Aabb<f32> {
        let state = scene_data.state;
        let time = state.get_time();
        let tick = scene_data.tick;
        let ecs = state.ecs();
        let view_distance = scene_data.view_distance;
        let dt = state.get_delta_time();
        let dt_lerp = (15.0 * dt).min(1.0);
        let frustum = camera.frustum();

        // Sun shadows--find the bounding box of the shadow map plane (i.e. the bounds
        // of the image rendered from the light).  If the position projected
        // with the ray_mat matrix is valid, and shadows are otherwise enabled,
        // we mark can_shadow.
        let can_shadow_sun = {
            let ray_direction = scene_data.get_sun_dir();
            let is_daylight = ray_direction.z < 0.0/*0.6*/;
            // Are shadows enabled at all?
            let can_shadow_sun = renderer.render_mode().shadow.is_map() && is_daylight;
            let Dependents {
                proj_mat: _,
                view_mat: _,
                cam_pos,
            } = camera.dependents();
            let cam_pos = math::Vec3::from(cam_pos);
            let ray_direction = math::Vec3::from(ray_direction);

            // Transform (semi) world space to light space.
            let ray_mat: math::Mat4<f32> =
                math::Mat4::look_at_rh(cam_pos, cam_pos + ray_direction, math::Vec3::up());
            let focus_off = math::Vec3::from(camera.get_focus_pos().map(f32::trunc));
            let ray_mat = ray_mat * math::Mat4::translation_3d(-focus_off);

            let collides_with_aabr = |a: math::Aabr<f32>, b: math::Aabr<f32>| {
                let min = math::Vec4::new(a.min.x, a.min.y, b.min.x, b.min.y);
                let max = math::Vec4::new(b.max.x, b.max.y, a.max.x, a.max.y);
                min.partial_cmple_simd(max).reduce_and()
            };
            move |pos: (anim::vek::Vec3<f32>,), radius: f32| {
                // Short circuit when there are no shadows to cast.
                if !can_shadow_sun {
                    return false;
                }
                // First project center onto shadow map.
                let center = (ray_mat * math::Vec4::new(pos.0.x, pos.0.y, pos.0.z, 1.0)).xy();
                // Then, create an approximate bounding box (± radius).
                let figure_box = math::Aabr {
                    min: center - radius,
                    max: center + radius,
                };
                // Quick intersection test for membership in the PSC (potential shader caster)
                // list.
                collides_with_aabr(figure_box, visible_psr_bounds)
            }
        };

        // Get player position.
        let player_pos = ecs
            .read_storage::<Pos>()
            .get(scene_data.player_entity)
<<<<<<< HEAD
            .map_or(anim::vek::Vec3::zero(), |pos| anim::vek::Vec3::from(pos.0));
        let visible_aabb = anim::vek::Aabb {
            min: player_pos - 2.0,
            max: player_pos + 2.0,
        };

        let focus_pos = anim::vek::Vec3::<f32>::from(camera.get_focus_pos());

        let mut update_buf = [Default::default(); anim::MAX_BONE_COUNT];

=======
            .map_or(Vec3::zero(), |pos| pos.0);
>>>>>>> eea64f78
        for (
            i,
            (
                entity,
                pos,
                interpolated,
                vel,
                scale,
                body,
                character,
                last_character,
                physics,
                stats,
                loadout,
                item,
            ),
        ) in (
            &ecs.entities(),
            &ecs.read_storage::<Pos>(),
            ecs.read_storage::<Interpolated>().maybe(),
            &ecs.read_storage::<Vel>(),
            ecs.read_storage::<Scale>().maybe(),
            &ecs.read_storage::<Body>(),
            ecs.read_storage::<CharacterState>().maybe(),
            ecs.read_storage::<Last<CharacterState>>().maybe(),
            &ecs.read_storage::<PhysicsState>(),
            ecs.read_storage::<Stats>().maybe(),
            ecs.read_storage::<Loadout>().maybe(),
            ecs.read_storage::<Item>().maybe(),
        )
            .join()
            .enumerate()
        {
            let vel = (anim::vek::Vec3::<f32>::from(vel.0),);
            let is_player = scene_data.player_entity == entity;
            let (pos, ori) = interpolated
                .map(|i| {
                    (
                        (anim::vek::Vec3::from(i.pos),),
                        anim::vek::Vec3::from(*i.ori),
                    )
                })
                .unwrap_or((
                    (anim::vek::Vec3::<f32>::from(pos.0),),
                    anim::vek::Vec3::<f32>::unit_y(),
                ));

            // Maintaining figure data and sending new figure data to the GPU turns out to
            // be a very expensive operation. We want to avoid doing it as much
            // as possible, so we make the assumption that players don't care so
            // much about the update *rate* for far away things. As the entity
            // goes further and further away, we start to 'skip' update ticks.
            // TODO: Investigate passing the velocity into the shader so we can at least
            // interpolate motion
            const MIN_PERFECT_RATE_DIST: f32 = 50.0;

            if (i as u64 + tick)
                % (1 + ((pos.0.distance_squared(focus_pos).powf(0.25)
                    - MIN_PERFECT_RATE_DIST.powf(0.5))
                .max(0.0)
                    / 3.0) as u64)
                != 0
            {
                continue;
            }

            // Check whether we could have been shadowing last frame.
            let mut state = self.states.get_mut(body, &entity);
            let can_shadow_prev = state
                .as_mut()
                .map(|state| state.can_shadow_sun())
                .unwrap_or(false);

            // Don't process figures outside the vd
            let vd_frac = anim::vek::Vec2::from(pos.0 - player_pos)
                .map2(
                    anim::vek::Vec2::<u32>::from(TerrainChunk::RECT_SIZE),
                    |d: f32, sz| d.abs() as f32 / sz as f32,
                )
                .magnitude()
                / view_distance as f32;

            // Keep from re-adding/removing entities on the border of the vd
            if vd_frac > 1.2 {
                self.states.remove(body, &entity);
                continue;
            } else if vd_frac > 1.0 {
                state.as_mut().map(|state| state.visible = false);
                // Keep processing if this might be a shadow caster.
                if !can_shadow_prev {
                    continue;
                }
            }

            // Don't display figures outside the frustum spectrum (this is important to do
            // for any figure that potentially casts a shadow, since we use this
            // to estimate bounds for shadow maps).  Currently, we don't do this before the
            // update cull, so it's possible that faraway figures will not
            // shadow correctly until their next update.  For now, we treat this
            // as an acceptable tradeoff.
            let radius = scale.unwrap_or(&Scale(1.0)).0 * 2.0;
            let (in_frustum, lpindex) = if let Some(mut meta) = state {
                let (in_frustum, lpindex) = BoundingSphere::new(pos.0.into_array(), radius)
                    .coherent_test_against_frustum(frustum, meta.lpindex);
                meta.visible = in_frustum;
                meta.lpindex = lpindex;
                if in_frustum {
                    /* // Update visible bounds.
                    visible_aabb.expand_to_contain(Aabb {
                        min: pos.0 - radius,
                        max: pos.0 + radius,
                    }); */
                } else {
                    // Check whether we can shadow.
                    meta.can_shadow_sun = can_shadow_sun(pos, radius);
                }
                (in_frustum, lpindex)
            } else {
                (true, 0)
            };

            // Change in health as color!
            let col = stats
                .map(|s| {
                    vek::Rgba::broadcast(1.0)
                        + vek::Rgba::new(2.0, 2.0, 2., 0.00).map(|c| {
                            (c / (1.0 + DAMAGE_FADE_COEFFICIENT * s.health.last_change.0)) as f32
                        })
                })
<<<<<<< HEAD
                .unwrap_or(vek::Rgba::broadcast(1.0));
=======
            .unwrap_or(Rgba::broadcast(1.0))
            // Highlight targeted collectible entities
            * if item.is_some() && scene_data.target_entity.map_or(false, |e| e == entity) {
                Rgba::new(2.0, 2.0, 2.0, 1.0)
            } else {
                Rgba::one()
            };
>>>>>>> eea64f78

            let scale = scale.map(|s| s.0).unwrap_or(1.0);

            let mut state_animation_rate = 1.0;

            let active_item_kind = loadout
                .and_then(|l| l.active_item.as_ref())
                .map(|i| &i.item.kind);
            let active_tool_kind = if let Some(ItemKind::Tool(tool)) = active_item_kind {
                Some(tool.kind.clone())
            } else {
                None
            };

            let second_item_kind = loadout
                .and_then(|l| l.second_item.as_ref())
                .map(|i| &i.item.kind);

            let second_tool_kind = if let Some(ItemKind::Tool(tool)) = second_item_kind {
                Some(tool.kind.clone())
            } else {
                None
            };

            match body {
                Body::Humanoid(_) => {
                    let (model, skeleton_attr) = self.model_cache.get_or_create_model(
                        renderer,
                        &mut self.col_lights,
                        *body,
                        loadout,
                        tick,
                        CameraMode::default(),
                        None,
                    );

                    let state = self
                        .states
                        .character_states
                        .entry(entity)
                        .or_insert_with(|| {
                            FigureState::new(renderer, CharacterSkeleton::default())
                        });
                    let (character, last_character) = match (character, last_character) {
                        (Some(c), Some(l)) => (c, l),
                        _ => continue,
                    };

                    if !character.same_variant(&last_character.0) {
                        state.state_time = 0.0;
                    }

                    let target_base = match (
                        physics.on_ground,
                        vel.0.magnitude_squared() > MOVING_THRESHOLD_SQR, // Moving
                        physics.in_fluid,                                 // In water
                    ) {
                        // Standing
<<<<<<< HEAD
                        (true, false, _) => anim::character::StandAnimation::update_skeleton(
                            &CharacterSkeleton::default(),
=======
                        (true, false, false) => anim::character::StandAnimation::update_skeleton(
                            &CharacterSkeleton::new(),
>>>>>>> eea64f78
                            (
                                active_tool_kind.clone(),
                                second_tool_kind.clone(),
                                time,
                                state.avg_vel,
                            ),
                            state.state_time,
                            &mut state_animation_rate,
                            skeleton_attr,
                        ),
                        // Running
<<<<<<< HEAD
                        (true, true, _) => anim::character::RunAnimation::update_skeleton(
                            &CharacterSkeleton::default(),
=======
                        (true, true, false) => anim::character::RunAnimation::update_skeleton(
                            &CharacterSkeleton::new(),
>>>>>>> eea64f78
                            (
                                active_tool_kind.clone(),
                                second_tool_kind.clone(),
                                vel.0,
                                ori,
                                state.last_ori,
                                time,
                                state.avg_vel,
                            ),
                            state.state_time,
                            &mut state_animation_rate,
                            skeleton_attr,
                        ),
                        // In air
                        (false, _, false) => anim::character::JumpAnimation::update_skeleton(
                            &CharacterSkeleton::default(),
                            (
                                active_tool_kind.clone(),
                                second_tool_kind.clone(),
                                ori,
                                state.last_ori,
                                time,
                            ),
                            state.state_time,
                            &mut state_animation_rate,
                            skeleton_attr,
                        ),
                        // Swim
<<<<<<< HEAD
                        (false, _, true) => anim::character::SwimAnimation::update_skeleton(
                            &CharacterSkeleton::default(),
=======
                        (_, _, true) => anim::character::SwimAnimation::update_skeleton(
                            &CharacterSkeleton::new(),
>>>>>>> eea64f78
                            (
                                active_tool_kind.clone(),
                                second_tool_kind.clone(),
                                vel.0,
                                ori,
                                state.last_ori,
                                time,
                                state.avg_vel,
                            ),
                            state.state_time,
                            &mut state_animation_rate,
                            skeleton_attr,
                        ),
                    };
                    let target_bones = match &character {
                        CharacterState::Roll { .. } => {
                            anim::character::RollAnimation::update_skeleton(
                                &target_base,
                                (
                                    active_tool_kind,
                                    second_tool_kind,
                                    ori,
                                    state.last_ori,
                                    time,
                                ),
                                state.state_time,
                                &mut state_animation_rate,
                                skeleton_attr,
                            )
                        },
                        CharacterState::BasicMelee(_) => {
                            anim::character::AlphaAnimation::update_skeleton(
                                &target_base,
                                (active_tool_kind, second_tool_kind, vel.0.magnitude(), time),
                                state.state_time,
                                &mut state_animation_rate,
                                skeleton_attr,
                            )
                        },
                        CharacterState::BasicRanged(data) => {
                            if data.exhausted {
                                anim::character::ShootAnimation::update_skeleton(
                                    &target_base,
                                    (active_tool_kind, second_tool_kind, vel.0.magnitude(), time),
                                    state.state_time,
                                    &mut state_animation_rate,
                                    skeleton_attr,
                                )
                            } else {
                                anim::character::ChargeAnimation::update_skeleton(
                                    &target_base,
                                    (
                                        active_tool_kind,
                                        second_tool_kind,
                                        vel.0.magnitude(),
                                        ori,
                                        state.last_ori,
                                        time,
                                    ),
                                    state.state_time,
                                    &mut state_animation_rate,
                                    skeleton_attr,
                                )
                            }
                        },
                        CharacterState::ChargedRanged(data) => {
                            if data.exhausted {
                                anim::character::ShootAnimation::update_skeleton(
                                    &target_base,
                                    (active_tool_kind, second_tool_kind, vel.0.magnitude(), time),
                                    state.state_time,
                                    &mut state_animation_rate,
                                    skeleton_attr,
                                )
                            } else {
                                anim::character::ChargeAnimation::update_skeleton(
                                    &target_base,
                                    (
                                        active_tool_kind,
                                        second_tool_kind,
                                        vel.0.magnitude(),
                                        ori,
                                        state.last_ori,
                                        time,
                                    ),
                                    state.state_time,
                                    &mut state_animation_rate,
                                    skeleton_attr,
                                )
                            }
                        },
                        CharacterState::Sneak { .. } => {
                            anim::character::SneakAnimation::update_skeleton(
                                &CharacterSkeleton::new(),
                                (active_tool_kind, vel.0, ori, state.last_ori, time),
                                state.state_time,
                                &mut state_animation_rate,
                                skeleton_attr,
                            )
                        },
                        CharacterState::Boost(_) => {
                            anim::character::AlphaAnimation::update_skeleton(
                                &target_base,
                                (active_tool_kind, second_tool_kind, vel.0.magnitude(), time),
                                state.state_time,
                                &mut state_animation_rate,
                                skeleton_attr,
                            )
                        },
                        CharacterState::DashMelee(_) => {
                            anim::character::DashAnimation::update_skeleton(
                                &target_base,
                                (active_tool_kind, second_tool_kind, time),
                                state.state_time,
                                &mut state_animation_rate,
                                skeleton_attr,
                            )
                        },
                        CharacterState::LeapMelee(_) => {
                            anim::character::LeapAnimation::update_skeleton(
                                &target_base,
                                (active_tool_kind, second_tool_kind, vel.0, time),
                                state.state_time,
                                &mut state_animation_rate,
                                skeleton_attr,
                            )
                        },
                        CharacterState::SpinMelee(_) => {
                            anim::character::SpinMeleeAnimation::update_skeleton(
                                &target_base,
                                (active_tool_kind, second_tool_kind, vel.0, time),
                                state.state_time,
                                &mut state_animation_rate,
                                skeleton_attr,
                            )
                        },
                        CharacterState::TripleStrike(s) => match s.stage {
                            triple_strike::Stage::First => {
                                anim::character::AlphaAnimation::update_skeleton(
                                    &target_base,
                                    (active_tool_kind, second_tool_kind, vel.0.magnitude(), time),
                                    state.state_time,
                                    &mut state_animation_rate,
                                    skeleton_attr,
                                )
                            },
                            triple_strike::Stage::Second => {
                                anim::character::SpinAnimation::update_skeleton(
                                    &target_base,
                                    (active_tool_kind, second_tool_kind, time),
                                    state.state_time,
                                    &mut state_animation_rate,
                                    skeleton_attr,
                                )
                            },
                            triple_strike::Stage::Third => {
                                anim::character::BetaAnimation::update_skeleton(
                                    &target_base,
                                    (active_tool_kind, second_tool_kind, vel.0.magnitude(), time),
                                    state.state_time,
                                    &mut state_animation_rate,
                                    skeleton_attr,
                                )
                            },
                        },
                        CharacterState::BasicBlock { .. } => {
                            anim::character::BlockIdleAnimation::update_skeleton(
                                &CharacterSkeleton::default(),
                                (active_tool_kind, second_tool_kind, time),
                                state.state_time,
                                &mut state_animation_rate,
                                skeleton_attr,
                            )
                        },
                        /*
                        CharacterState::Charge(_) => {
                            anim::character::ChargeAnimation::update_skeleton(
                                &target_base,
                                (active_tool_kind, time),
                                state.state_time,
                                &mut state_animation_rate,
                                skeleton_attr,
                            )
                        }*/
                        CharacterState::Equipping { .. } => {
                            anim::character::EquipAnimation::update_skeleton(
                                &target_base,
                                (active_tool_kind, second_tool_kind, vel.0.magnitude(), time),
                                state.state_time,
                                &mut state_animation_rate,
                                skeleton_attr,
                            )
                        },
                        CharacterState::Wielding { .. } => {
                            if physics.in_fluid {
                                anim::character::SwimWieldAnimation::update_skeleton(
                                    &target_base,
                                    (active_tool_kind, second_tool_kind, vel.0.magnitude(), time),
                                    state.state_time,
                                    &mut state_animation_rate,
                                    skeleton_attr,
                                )
                            } else {
                                anim::character::WieldAnimation::update_skeleton(
                                    &target_base,
                                    (active_tool_kind, second_tool_kind, vel.0.magnitude(), time),
                                    state.state_time,
                                    &mut state_animation_rate,
                                    skeleton_attr,
                                )
                            }
                        },
                        CharacterState::Glide { .. } => {
                            anim::character::GlidingAnimation::update_skeleton(
                                &target_base,
                                (
                                    active_tool_kind,
                                    second_tool_kind,
                                    vel.0,
                                    ori,
                                    state.last_ori,
                                    time,
                                ),
                                state.state_time,
                                &mut state_animation_rate,
                                skeleton_attr,
                            )
                        },
                        CharacterState::Climb { .. } => {
                            anim::character::ClimbAnimation::update_skeleton(
                                &CharacterSkeleton::default(),
                                (active_tool_kind, second_tool_kind, vel.0, ori, time),
                                state.state_time,
                                &mut state_animation_rate,
                                skeleton_attr,
                            )
                        },
                        CharacterState::Sit { .. } => {
                            anim::character::SitAnimation::update_skeleton(
                                &CharacterSkeleton::default(),
                                (active_tool_kind, second_tool_kind, time),
                                state.state_time,
                                &mut state_animation_rate,
                                skeleton_attr,
                            )
                        },
                        CharacterState::GlideWield { .. } => {
                            anim::character::GlideWieldAnimation::update_skeleton(
                                &CharacterSkeleton::default(),
                                (
                                    active_tool_kind,
                                    second_tool_kind,
                                    vel.0,
                                    ori,
                                    state.last_ori,
                                    time,
                                ),
                                state.state_time,
                                &mut state_animation_rate,
                                skeleton_attr,
                            )
                        },
                        CharacterState::Dance { .. } => {
                            anim::character::DanceAnimation::update_skeleton(
                                &CharacterSkeleton::default(),
                                (active_tool_kind, second_tool_kind, time),
                                state.state_time,
                                &mut state_animation_rate,
                                skeleton_attr,
                            )
                        },
                        _ => target_base,
                    };

                    state.skeleton = anim::vek::Lerp::lerp(&state.skeleton, &target_bones, dt_lerp);
                    state.update(
                        renderer,
                        pos.0,
                        ori,
                        scale,
                        col,
                        dt,
                        state_animation_rate,
                        &model[0],
                        lpindex,
                        in_frustum,
                        is_player,
                        camera,
                        &mut update_buf,
                    );
                },
                Body::QuadrupedSmall(_) => {
                    let (model, skeleton_attr) =
                        self.quadruped_small_model_cache.get_or_create_model(
                            renderer,
                            &mut self.col_lights,
                            *body,
                            loadout,
                            tick,
                            CameraMode::default(),
                            None,
                        );

                    let state = self
                        .states
                        .quadruped_small_states
                        .entry(entity)
                        .or_insert_with(|| {
                            FigureState::new(renderer, QuadrupedSmallSkeleton::default())
                        });

                    let (character, last_character) = match (character, last_character) {
                        (Some(c), Some(l)) => (c, l),
                        _ => continue,
                    };

                    if !character.same_variant(&last_character.0) {
                        state.state_time = 0.0;
                    }

                    let target_base = match (
                        physics.on_ground,
                        vel.0.magnitude_squared() > MOVING_THRESHOLD_SQR, // Moving
                        physics.in_fluid,                                 // In water
                    ) {
                        // Standing
                        (true, false, false) => {
                            anim::quadruped_small::IdleAnimation::update_skeleton(
                                &QuadrupedSmallSkeleton::default(),
                                time,
                                state.state_time,
                                &mut state_animation_rate,
                                skeleton_attr,
                            )
                        },
                        // Running
                        (true, true, false) => {
                            anim::quadruped_small::RunAnimation::update_skeleton(
                                &QuadrupedSmallSkeleton::default(),
                                (vel.0.magnitude(), ori, state.last_ori, time, state.avg_vel),
                                state.state_time,
                                &mut state_animation_rate,
                                skeleton_attr,
                            )
                        },
                        // In air
                        (false, _, false) => anim::quadruped_small::JumpAnimation::update_skeleton(
                            &QuadrupedSmallSkeleton::default(),
                            (vel.0.magnitude(), time),
                            state.state_time,
                            &mut state_animation_rate,
                            skeleton_attr,
                        ),
                        _ => anim::quadruped_small::IdleAnimation::update_skeleton(
                            &QuadrupedSmallSkeleton::default(),
                            time,
                            state.state_time,
                            &mut state_animation_rate,
                            skeleton_attr,
                        ),
                    };
                    let target_bones = match &character {
                        CharacterState::Sit { .. } => {
                            anim::quadruped_small::FeedAnimation::update_skeleton(
                                &target_base,
                                time,
                                state.state_time,
                                &mut state_animation_rate,
                                skeleton_attr,
                            )
                        },
                        // TODO!
                        _ => target_base,
                    };

                    state.skeleton = anim::vek::Lerp::lerp(&state.skeleton, &target_bones, dt_lerp);
                    state.update(
                        renderer,
                        pos.0,
                        ori,
                        scale,
                        col,
                        dt,
                        state_animation_rate,
                        &model[0],
                        lpindex,
                        in_frustum,
                        is_player,
                        camera,
                        &mut update_buf,
                    );
                },
                Body::QuadrupedMedium(_) => {
                    let (model, skeleton_attr) =
                        self.quadruped_medium_model_cache.get_or_create_model(
                            renderer,
                            &mut self.col_lights,
                            *body,
                            loadout,
                            tick,
                            CameraMode::default(),
                            None,
                        );

                    let state = self
                        .states
                        .quadruped_medium_states
                        .entry(entity)
                        .or_insert_with(|| {
                            FigureState::new(renderer, QuadrupedMediumSkeleton::default())
                        });

                    let (character, last_character) = match (character, last_character) {
                        (Some(c), Some(l)) => (c, l),
                        _ => continue,
                    };

                    if !character.same_variant(&last_character.0) {
                        state.state_time = 0.0;
                    }

                    let target_base = match (
                        physics.on_ground,
                        vel.0.magnitude_squared() > MOVING_THRESHOLD_SQR, // Moving
                        physics.in_fluid,                                 // In water
                    ) {
                        // Standing
                        (true, false, false) => {
                            anim::quadruped_medium::IdleAnimation::update_skeleton(
                                &QuadrupedMediumSkeleton::default(),
                                time,
                                state.state_time,
                                &mut state_animation_rate,
                                skeleton_attr,
                            )
                        },
                        // Running
                        (true, true, _) => anim::quadruped_medium::RunAnimation::update_skeleton(
                            &QuadrupedMediumSkeleton::default(),
                            (vel.0.magnitude(), ori, state.last_ori, time, state.avg_vel),
                            state.state_time,
                            &mut state_animation_rate,
                            skeleton_attr,
                        ),
                        // In air
                        (false, _, false) => {
                            anim::quadruped_medium::JumpAnimation::update_skeleton(
                                &QuadrupedMediumSkeleton::default(),
                                time,
                                state.state_time,
                                &mut state_animation_rate,
                                skeleton_attr,
                            )
                        },
                        _ => anim::quadruped_medium::IdleAnimation::update_skeleton(
                            &QuadrupedMediumSkeleton::default(),
                            time,
                            state.state_time,
                            &mut state_animation_rate,
                            skeleton_attr,
                        ),
                    };
                    let target_bones = match &character {
                        CharacterState::BasicMelee(_) => {
                            anim::quadruped_medium::AlphaAnimation::update_skeleton(
                                &target_base,
                                time,
                                state.state_time,
                                &mut state_animation_rate,
                                skeleton_attr,
                            )
                        },
                        // TODO!
                        _ => target_base,
                    };

                    state.skeleton = anim::vek::Lerp::lerp(&state.skeleton, &target_bones, dt_lerp);
                    state.update(
                        renderer,
                        pos.0,
                        ori,
                        scale,
                        col,
                        dt,
                        state_animation_rate,
                        &model[0],
                        lpindex,
                        in_frustum,
                        is_player,
                        camera,
                        &mut update_buf,
                    );
                },
                Body::QuadrupedLow(_) => {
                    let (model, skeleton_attr) =
                        self.quadruped_low_model_cache.get_or_create_model(
                            renderer,
                            &mut self.col_lights,
                            *body,
                            loadout,
                            tick,
                            CameraMode::default(),
                            None,
                        );

                    let state = self
                        .states
                        .quadruped_low_states
                        .entry(entity)
                        .or_insert_with(|| {
                            FigureState::new(renderer, QuadrupedLowSkeleton::default())
                        });

                    let (character, last_character) = match (character, last_character) {
                        (Some(c), Some(l)) => (c, l),
                        _ => continue,
                    };

                    if !character.same_variant(&last_character.0) {
                        state.state_time = 0.0;
                    }

                    let target_base = match (
                        physics.on_ground,
                        vel.0.magnitude_squared() > MOVING_THRESHOLD_SQR, // Moving
                        physics.in_fluid,                                 // In water
                    ) {
                        // Standing
                        (true, false, false) => {
                            anim::quadruped_low::IdleAnimation::update_skeleton(
                                &QuadrupedLowSkeleton::default(),
                                time,
                                state.state_time,
                                &mut state_animation_rate,
                                skeleton_attr,
                            )
                        },
                        // Running
                        (true, true, _) => anim::quadruped_low::RunAnimation::update_skeleton(
                            &QuadrupedLowSkeleton::default(),
                            (vel.0.magnitude(), ori, state.last_ori, time, state.avg_vel),
                            state.state_time,
                            &mut state_animation_rate,
                            skeleton_attr,
                        ),
                        // In air
                        (false, _, false) => anim::quadruped_low::JumpAnimation::update_skeleton(
                            &QuadrupedLowSkeleton::default(),
                            (vel.0.magnitude(), time),
                            state.state_time,
                            &mut state_animation_rate,
                            skeleton_attr,
                        ),
                        _ => anim::quadruped_low::IdleAnimation::update_skeleton(
                            &QuadrupedLowSkeleton::default(),
                            time,
                            state.state_time,
                            &mut state_animation_rate,
                            skeleton_attr,
                        ),
                    };
                    let target_bones = match &character {
                        CharacterState::BasicMelee(_) => {
                            anim::quadruped_low::AlphaAnimation::update_skeleton(
                                &target_base,
                                time,
                                state.state_time,
                                &mut state_animation_rate,
                                skeleton_attr,
                            )
                        },
                        // TODO!
                        _ => target_base,
                    };

                    state.skeleton = anim::vek::Lerp::lerp(&state.skeleton, &target_bones, dt_lerp);
                    state.update(
                        renderer,
                        pos.0,
                        ori,
                        scale,
                        col,
                        dt,
                        state_animation_rate,
                        &model[0],
                        lpindex,
                        in_frustum,
                        is_player,
                        camera,
                        &mut update_buf,
                    );
                },
                Body::BirdMedium(_) => {
                    let (model, skeleton_attr) = self.bird_medium_model_cache.get_or_create_model(
                        renderer,
                        &mut self.col_lights,
                        *body,
                        loadout,
                        tick,
                        CameraMode::default(),
                        None,
                    );

                    let state = self
                        .states
                        .bird_medium_states
                        .entry(entity)
                        .or_insert_with(|| {
                            FigureState::new(renderer, BirdMediumSkeleton::default())
                        });

                    let (character, last_character) = match (character, last_character) {
                        (Some(c), Some(l)) => (c, l),
                        _ => continue,
                    };

                    if !character.same_variant(&last_character.0) {
                        state.state_time = 0.0;
                    }

                    let target_base = match (
                        physics.on_ground,
                        vel.0.magnitude_squared() > MOVING_THRESHOLD_SQR, // Moving
                        physics.in_fluid,                                 // In water
                    ) {
                        // Standing
                        (true, false, false) => anim::bird_medium::IdleAnimation::update_skeleton(
                            &BirdMediumSkeleton::default(),
                            time,
                            state.state_time,
                            &mut state_animation_rate,
                            skeleton_attr,
                        ),
                        // Running
                        (true, true, _) => anim::bird_medium::RunAnimation::update_skeleton(
                            &BirdMediumSkeleton::default(),
                            (vel.0.magnitude(), time),
                            state.state_time,
                            &mut state_animation_rate,
                            skeleton_attr,
                        ),
                        // In air
                        (false, _, false) => anim::bird_medium::FlyAnimation::update_skeleton(
                            &BirdMediumSkeleton::default(),
                            (vel.0.magnitude(), time),
                            state.state_time,
                            &mut state_animation_rate,
                            skeleton_attr,
                        ),
                        _ => anim::bird_medium::IdleAnimation::update_skeleton(
                            &BirdMediumSkeleton::default(),
                            time,
                            state.state_time,
                            &mut state_animation_rate,
                            skeleton_attr,
                        ),
                    };
                    let target_bones = match &character {
                        CharacterState::Sit { .. } => {
                            anim::bird_medium::FeedAnimation::update_skeleton(
                                &target_base,
                                time,
                                state.state_time,
                                &mut state_animation_rate,
                                skeleton_attr,
                            )
                        },
                        // TODO!
                        _ => target_base,
                    };

                    state.skeleton = anim::vek::Lerp::lerp(&state.skeleton, &target_bones, dt_lerp);
                    state.update(
                        renderer,
                        pos.0,
                        ori,
                        scale,
                        col,
                        dt,
                        state_animation_rate,
                        &model[0],
                        lpindex,
                        in_frustum,
                        is_player,
                        camera,
                        &mut update_buf,
                    );
                },
                Body::FishMedium(_) => {
                    let (model, skeleton_attr) = self.fish_medium_model_cache.get_or_create_model(
                        renderer,
                        &mut self.col_lights,
                        *body,
                        loadout,
                        tick,
                        CameraMode::default(),
                        None,
                    );

                    let state = self
                        .states
                        .fish_medium_states
                        .entry(entity)
                        .or_insert_with(|| {
                            FigureState::new(renderer, FishMediumSkeleton::default())
                        });

                    let (character, last_character) = match (character, last_character) {
                        (Some(c), Some(l)) => (c, l),
                        _ => continue,
                    };

                    if !character.same_variant(&last_character.0) {
                        state.state_time = 0.0;
                    }

                    let target_base = match (
                        physics.on_ground,
                        vel.0.magnitude_squared() > MOVING_THRESHOLD_SQR, // Moving
                        physics.in_fluid,                                 // In water
                    ) {
                        // Standing
                        (true, false, false) => anim::fish_medium::IdleAnimation::update_skeleton(
                            &FishMediumSkeleton::default(),
                            time,
                            state.state_time,
                            &mut state_animation_rate,
                            skeleton_attr,
                        ),
                        // Running
                        (true, true, false) => anim::fish_medium::RunAnimation::update_skeleton(
                            &FishMediumSkeleton::default(),
                            (vel.0.magnitude(), time),
                            state.state_time,
                            &mut state_animation_rate,
                            skeleton_attr,
                        ),
                        // In air
                        (false, _, false) => anim::fish_medium::JumpAnimation::update_skeleton(
                            &FishMediumSkeleton::default(),
                            (vel.0.magnitude(), time),
                            state.state_time,
                            &mut state_animation_rate,
                            skeleton_attr,
                        ),

                        // TODO!
                        _ => state.skeleton_mut().clone(),
                    };

                    state.skeleton = anim::vek::Lerp::lerp(&state.skeleton, &target_base, dt);
                    state.update(
                        renderer,
                        pos.0,
                        ori,
                        scale,
                        col,
                        dt,
                        state_animation_rate,
                        &model[0],
                        lpindex,
                        in_frustum,
                        is_player,
                        camera,
                        &mut update_buf,
                    );
                },
                Body::Dragon(_) => {
                    let (model, skeleton_attr) = self.dragon_model_cache.get_or_create_model(
                        renderer,
                        &mut self.col_lights,
                        *body,
                        loadout,
                        tick,
                        CameraMode::default(),
                        None,
                    );

                    let state =
                        self.states.dragon_states.entry(entity).or_insert_with(|| {
                            FigureState::new(renderer, DragonSkeleton::default())
                        });

                    let (character, last_character) = match (character, last_character) {
                        (Some(c), Some(l)) => (c, l),
                        _ => continue,
                    };

                    if !character.same_variant(&last_character.0) {
                        state.state_time = 0.0;
                    }

                    let target_base = match (
                        physics.on_ground,
                        vel.0.magnitude_squared() > MOVING_THRESHOLD_SQR, // Moving
                        physics.in_fluid,                                 // In water
                    ) {
                        // Standing
                        (true, false, false) => anim::dragon::IdleAnimation::update_skeleton(
                            &DragonSkeleton::default(),
                            time,
                            state.state_time,
                            &mut state_animation_rate,
                            skeleton_attr,
                        ),
                        // Running
                        (true, true, false) => anim::dragon::RunAnimation::update_skeleton(
                            &DragonSkeleton::default(),
                            (vel.0.magnitude(), ori, state.last_ori, time, state.avg_vel),
                            state.state_time,
                            &mut state_animation_rate,
                            skeleton_attr,
                        ),
                        // In air
                        (false, _, false) => anim::dragon::FlyAnimation::update_skeleton(
                            &DragonSkeleton::default(),
                            (vel.0.magnitude(), time),
                            state.state_time,
                            &mut state_animation_rate,
                            skeleton_attr,
                        ),
                        // TODO!
                        _ => state.skeleton_mut().clone(),
                    };

                    state.skeleton = anim::vek::Lerp::lerp(&state.skeleton, &target_base, dt);
                    state.update(
                        renderer,
                        pos.0,
                        ori,
                        scale,
                        col,
                        dt,
                        state_animation_rate,
                        &model[0],
                        lpindex,
                        in_frustum,
                        is_player,
                        camera,
                        &mut update_buf,
                    );
                },
                Body::Critter(_) => {
                    let (model, skeleton_attr) = self.critter_model_cache.get_or_create_model(
                        renderer,
                        &mut self.col_lights,
                        *body,
                        loadout,
                        tick,
                        CameraMode::default(),
                        None,
                    );

                    let state =
                        self.states.critter_states.entry(entity).or_insert_with(|| {
                            FigureState::new(renderer, CritterSkeleton::default())
                        });

                    let (character, last_character) = match (character, last_character) {
                        (Some(c), Some(l)) => (c, l),
                        _ => continue,
                    };

                    if !character.same_variant(&last_character.0) {
                        state.state_time = 0.0;
                    }

                    let target_base = match (
                        physics.on_ground,
                        vel.0.magnitude_squared() > MOVING_THRESHOLD_SQR, // Moving
                        physics.in_fluid,                                 // In water
                    ) {
                        // Standing
                        (true, false, false) => anim::critter::IdleAnimation::update_skeleton(
                            &CritterSkeleton::default(),
                            time,
                            state.state_time,
                            &mut state_animation_rate,
                            skeleton_attr,
                        ),
                        // Running
                        (true, true, false) => anim::critter::RunAnimation::update_skeleton(
                            &CritterSkeleton::default(),
                            (vel.0.magnitude(), time),
                            state.state_time,
                            &mut state_animation_rate,
                            skeleton_attr,
                        ),
                        // In air
                        (false, _, false) => anim::critter::JumpAnimation::update_skeleton(
                            &CritterSkeleton::default(),
                            (vel.0.magnitude(), time),
                            state.state_time,
                            &mut state_animation_rate,
                            skeleton_attr,
                        ),

                        // TODO!
                        _ => state.skeleton_mut().clone(),
                    };

                    state.skeleton = anim::vek::Lerp::lerp(&state.skeleton, &target_base, dt);
                    state.update(
                        renderer,
                        pos.0,
                        ori,
                        scale,
                        col,
                        dt,
                        state_animation_rate,
                        &model[0],
                        lpindex,
                        in_frustum,
                        is_player,
                        camera,
                        &mut update_buf,
                    );
                },
                Body::BirdSmall(_) => {
                    let (model, skeleton_attr) = self.bird_small_model_cache.get_or_create_model(
                        renderer,
                        &mut self.col_lights,
                        *body,
                        loadout,
                        tick,
                        CameraMode::default(),
                        None,
                    );

                    let state = self
                        .states
                        .bird_small_states
                        .entry(entity)
                        .or_insert_with(|| {
                            FigureState::new(renderer, BirdSmallSkeleton::default())
                        });

                    let (character, last_character) = match (character, last_character) {
                        (Some(c), Some(l)) => (c, l),
                        _ => continue,
                    };

                    if !character.same_variant(&last_character.0) {
                        state.state_time = 0.0;
                    }

                    let target_base = match (
                        physics.on_ground,
                        vel.0.magnitude_squared() > MOVING_THRESHOLD_SQR, // Moving
                        physics.in_fluid,                                 // In water
                    ) {
                        // Standing
                        (true, false, false) => anim::bird_small::IdleAnimation::update_skeleton(
                            &BirdSmallSkeleton::default(),
                            time,
                            state.state_time,
                            &mut state_animation_rate,
                            skeleton_attr,
                        ),
                        // Running
                        (true, true, false) => anim::bird_small::RunAnimation::update_skeleton(
                            &BirdSmallSkeleton::default(),
                            (vel.0.magnitude(), time),
                            state.state_time,
                            &mut state_animation_rate,
                            skeleton_attr,
                        ),
                        // In air
                        (false, _, false) => anim::bird_small::JumpAnimation::update_skeleton(
                            &BirdSmallSkeleton::default(),
                            (vel.0.magnitude(), time),
                            state.state_time,
                            &mut state_animation_rate,
                            skeleton_attr,
                        ),

                        // TODO!
                        _ => state.skeleton_mut().clone(),
                    };

                    state.skeleton = anim::vek::Lerp::lerp(&state.skeleton, &target_base, dt);
                    state.update(
                        renderer,
                        pos.0,
                        ori,
                        scale,
                        col,
                        dt,
                        state_animation_rate,
                        &model[0],
                        lpindex,
                        in_frustum,
                        is_player,
                        camera,
                        &mut update_buf,
                    );
                },
                Body::FishSmall(_) => {
                    let (model, skeleton_attr) = self.fish_small_model_cache.get_or_create_model(
                        renderer,
                        &mut self.col_lights,
                        *body,
                        loadout,
                        tick,
                        CameraMode::default(),
                        None,
                    );

                    let state = self
                        .states
                        .fish_small_states
                        .entry(entity)
                        .or_insert_with(|| {
                            FigureState::new(renderer, FishSmallSkeleton::default())
                        });

                    let (character, last_character) = match (character, last_character) {
                        (Some(c), Some(l)) => (c, l),
                        _ => continue,
                    };

                    if !character.same_variant(&last_character.0) {
                        state.state_time = 0.0;
                    }

                    let target_base = match (
                        physics.on_ground,
                        vel.0.magnitude_squared() > MOVING_THRESHOLD_SQR, // Moving
                        physics.in_fluid,                                 // In water
                    ) {
                        // Standing
                        (true, false, false) => anim::fish_small::IdleAnimation::update_skeleton(
                            &FishSmallSkeleton::default(),
                            time,
                            state.state_time,
                            &mut state_animation_rate,
                            skeleton_attr,
                        ),
                        // Running
                        (true, true, false) => anim::fish_small::RunAnimation::update_skeleton(
                            &FishSmallSkeleton::default(),
                            (vel.0.magnitude(), time),
                            state.state_time,
                            &mut state_animation_rate,
                            skeleton_attr,
                        ),
                        // In air
                        (false, _, false) => anim::fish_small::JumpAnimation::update_skeleton(
                            &FishSmallSkeleton::default(),
                            (vel.0.magnitude(), time),
                            state.state_time,
                            &mut state_animation_rate,
                            skeleton_attr,
                        ),

                        // TODO!
                        _ => state.skeleton_mut().clone(),
                    };

                    state.skeleton = anim::vek::Lerp::lerp(&state.skeleton, &target_base, dt);
                    state.update(
                        renderer,
                        pos.0,
                        ori,
                        scale,
                        col,
                        dt,
                        state_animation_rate,
                        &model[0],
                        lpindex,
                        in_frustum,
                        is_player,
                        camera,
                        &mut update_buf,
                    );
                },
                Body::BipedLarge(_) => {
                    let (model, skeleton_attr) = self.biped_large_model_cache.get_or_create_model(
                        renderer,
                        &mut self.col_lights,
                        *body,
                        loadout,
                        tick,
                        CameraMode::default(),
                        None,
                    );

                    let state = self
                        .states
                        .biped_large_states
                        .entry(entity)
                        .or_insert_with(|| {
                            FigureState::new(renderer, BipedLargeSkeleton::default())
                        });

                    let (character, last_character) = match (character, last_character) {
                        (Some(c), Some(l)) => (c, l),
                        _ => continue,
                    };

                    if !character.same_variant(&last_character.0) {
                        state.state_time = 0.0;
                    }

                    let target_base = match (
                        physics.on_ground,
                        vel.0.magnitude_squared() > MOVING_THRESHOLD_SQR, // Moving
                        physics.in_fluid,                                 // In water
                    ) {
                        // Standing
                        (true, false, false) => anim::biped_large::IdleAnimation::update_skeleton(
                            &BipedLargeSkeleton::default(),
                            time,
                            state.state_time,
                            &mut state_animation_rate,
                            skeleton_attr,
                        ),
                        // Running
                        (true, true, false) => anim::biped_large::RunAnimation::update_skeleton(
                            &BipedLargeSkeleton::default(),
                            (vel.0.magnitude(), time),
                            state.state_time,
                            &mut state_animation_rate,
                            skeleton_attr,
                        ),
                        // In air
                        (false, _, false) => anim::biped_large::JumpAnimation::update_skeleton(
                            &BipedLargeSkeleton::default(),
                            (vel.0.magnitude(), time),
                            state.state_time,
                            &mut state_animation_rate,
                            skeleton_attr,
                        ),
                        _ => anim::biped_large::IdleAnimation::update_skeleton(
                            &BipedLargeSkeleton::default(),
                            time,
                            state.state_time,
                            &mut state_animation_rate,
                            skeleton_attr,
                        ),
                    };
                    let target_bones = match &character {
                        CharacterState::Wielding { .. } => {
                            anim::biped_large::WieldAnimation::update_skeleton(
                                &target_base,
                                (vel.0.magnitude(), time),
                                state.state_time,
                                &mut state_animation_rate,
                                skeleton_attr,
                            )
                        },
                        // TODO!
                        _ => target_base,
                    };

                    state.skeleton = anim::vek::Lerp::lerp(&state.skeleton, &target_bones, dt_lerp);
                    state.update(
                        renderer,
                        pos.0,
                        ori,
                        scale,
                        col,
                        dt,
                        state_animation_rate,
                        &model[0],
                        lpindex,
                        in_frustum,
                        is_player,
                        camera,
                        &mut update_buf,
                    );
                },
                Body::Golem(_) => {
                    let (model, skeleton_attr) = self.golem_model_cache.get_or_create_model(
                        renderer,
                        &mut self.col_lights,
                        *body,
                        loadout,
                        tick,
                        CameraMode::default(),
                        None,
                    );

                    let state =
                        self.states.golem_states.entry(entity).or_insert_with(|| {
                            FigureState::new(renderer, GolemSkeleton::default())
                        });

                    let (character, last_character) = match (character, last_character) {
                        (Some(c), Some(l)) => (c, l),
                        _ => continue,
                    };

                    if !character.same_variant(&last_character.0) {
                        state.state_time = 0.0;
                    }

                    let target_base = match (
                        physics.on_ground,
                        vel.0.magnitude_squared() > MOVING_THRESHOLD_SQR, // Moving
                        physics.in_fluid,                                 // In water
                    ) {
                        // Standing
                        (true, false, false) => anim::golem::IdleAnimation::update_skeleton(
                            &GolemSkeleton::default(),
                            time,
                            state.state_time,
                            &mut state_animation_rate,
                            skeleton_attr,
                        ),
                        // Running
                        (true, true, false) => anim::golem::RunAnimation::update_skeleton(
                            &GolemSkeleton::default(),
                            (vel.0.magnitude(), time),
                            state.state_time,
                            &mut state_animation_rate,
                            skeleton_attr,
                        ),
                        // In air
                        (false, _, false) => anim::golem::JumpAnimation::update_skeleton(
                            &GolemSkeleton::default(),
                            (vel.0.magnitude(), time),
                            state.state_time,
                            &mut state_animation_rate,
                            skeleton_attr,
                        ),

                        // TODO!
                        _ => state.skeleton_mut().clone(),
                    };

                    state.skeleton = anim::vek::Lerp::lerp(&state.skeleton, &target_base, dt);
                    state.update(
                        renderer,
                        pos.0,
                        ori,
                        scale,
                        col,
                        dt,
                        state_animation_rate,
                        &model[0],
                        lpindex,
                        in_frustum,
                        is_player,
                        camera,
                        &mut update_buf,
                    );
                },
                Body::Object(_) => {
                    let (model, _) = &self.model_cache.get_or_create_model(
                        renderer,
                        &mut self.col_lights,
                        *body,
                        loadout,
                        tick,
                        CameraMode::default(),
                        None,
                    );

                    let state =
                        self.states.object_states.entry(entity).or_insert_with(|| {
                            FigureState::new(renderer, ObjectSkeleton::default())
                        });

                    state.update(
                        renderer,
                        pos.0,
                        ori,
                        scale,
                        col,
                        dt,
                        state_animation_rate,
                        &model[0],
                        lpindex,
                        true,
                        is_player,
                        camera,
                        &mut update_buf,
                    );
                },
            }
        }

        // Update lighting (lanterns) for figures
        self.update_lighting(scene_data);

        // Clear states that have deleted entities.
        self.states
            .retain(|entity, _| ecs.entities().is_alive(*entity));

        visible_aabb
    }

    pub fn render_shadows(
        &mut self,
        renderer: &mut Renderer,
        state: &State,
        tick: u64,
        global: &GlobalModel,
        (is_daylight, _light_data): super::LightData,
        (camera, figure_lod_render_distance): CameraData,
    ) {
        let ecs = state.ecs();

        if is_daylight && renderer.render_mode().shadow.is_map() {
            (
                &ecs.entities(),
                &ecs.read_storage::<Pos>(),
                ecs.read_storage::<Ori>().maybe(),
                &ecs.read_storage::<Body>(),
                ecs.read_storage::<Stats>().maybe(),
                ecs.read_storage::<Loadout>().maybe(),
                ecs.read_storage::<Scale>().maybe(),
            )
            .join()
            // Don't render dead entities
            .filter(|(_, _, _, _, stats, _, _)| stats.map_or(true, |s| !s.is_dead))
            .for_each(|(entity, pos, _, body, _, loadout, _)| {
                if let Some((locals, bone_consts, model, _)) = self.get_model_for_render(
                    renderer,
                    tick,
                    camera,
                    None,
                    entity,
                    body,
                    loadout,
                    false,
                    pos.0,
                    figure_lod_render_distance,
                    |state| state.can_shadow_sun(),
                ) {
                    renderer.render_figure_shadow_directed(
                        model,
                        global,
                        locals,
                        bone_consts,
                        &global.shadow_mats,
                    );
                }
            });
        }
    }

    #[allow(clippy::too_many_arguments)] // TODO: Pending review in #587
    pub fn render(
        &mut self,
        renderer: &mut Renderer,
        state: &State,
        player_entity: EcsEntity,
        tick: u64,
        global: &GlobalModel,
        lod: &LodData,
        (camera, figure_lod_render_distance): CameraData,
    ) {
        let ecs = state.ecs();

        let character_state_storage = state.read_storage::<common::comp::CharacterState>();
        let character_state = character_state_storage.get(player_entity);

        for (entity, pos, _, body, _, loadout, _) in (
            &ecs.entities(),
            &ecs.read_storage::<Pos>(),
            ecs.read_storage::<Ori>().maybe(),
            &ecs.read_storage::<Body>(),
            ecs.read_storage::<Stats>().maybe(),
            ecs.read_storage::<Loadout>().maybe(),
            ecs.read_storage::<Scale>().maybe(),
        )
            .join()
        // Don't render dead entities
        .filter(|(_, _, _, _, stats, _, _)| stats.map_or(true, |s| !s.is_dead))
        {
            let is_player = entity == player_entity;

            if !is_player {
                if let Some((locals, bone_consts, model, col_lights)) = self.get_model_for_render(
                    renderer,
                    tick,
                    camera,
                    character_state,
                    entity,
                    body,
                    loadout,
                    false,
                    pos.0,
                    figure_lod_render_distance,
                    |state| state.visible(),
                ) {
                    renderer.render_figure(
                        model,
                        &col_lights.col_lights,
                        global,
                        locals,
                        bone_consts,
                        lod,
                    );
                }
            }
        }
    }

    #[allow(clippy::too_many_arguments)] // TODO: Pending review in #587
    pub fn render_player(
        &mut self,
        renderer: &mut Renderer,
        state: &State,
        player_entity: EcsEntity,
        tick: u64,
        global: &GlobalModel,
        lod: &LodData,
        (camera, figure_lod_render_distance): CameraData,
    ) {
        let ecs = state.ecs();

        let character_state_storage = state.read_storage::<common::comp::CharacterState>();
        let character_state = character_state_storage.get(player_entity);

        if let (Some(pos), Some(body)) = (
            ecs.read_storage::<Pos>().get(player_entity),
            ecs.read_storage::<Body>().get(player_entity),
        ) {
            let stats_storage = state.read_storage::<Stats>();
            let stats = stats_storage.get(player_entity);

            if stats.map_or(false, |s| s.is_dead) {
                return;
            }

            let loadout_storage = ecs.read_storage::<Loadout>();
            let loadout = loadout_storage.get(player_entity);

            if let Some((locals, bone_consts, model, col_lights)) = self.get_model_for_render(
                renderer,
                tick,
                camera,
                character_state,
                player_entity,
                body,
                loadout,
                true,
                pos.0,
                figure_lod_render_distance,
                |state| state.visible(),
            ) {
                renderer.render_player(
                    model,
                    &col_lights.col_lights,
                    global,
                    locals,
                    bone_consts,
                    lod,
                );
                renderer.render_player_shadow(
                    model,
                    &col_lights.col_lights,
                    global,
                    bone_consts,
                    lod,
                    &global.shadow_mats,
                );
            }
        }
    }

    #[allow(clippy::too_many_arguments)] // TODO: Pending review in #587
    fn get_model_for_render(
        &mut self,
        renderer: &mut Renderer,
        tick: u64,
        camera: &Camera,
        character_state: Option<&CharacterState>,
        entity: EcsEntity,
        body: &Body,
        loadout: Option<&Loadout>,
        is_player: bool,
        // is_shadow: bool,
        pos: vek::Vec3<f32>,
        figure_lod_render_distance: f32,
        filter_state: impl Fn(&FigureStateMeta) -> bool,
    ) -> Option<(
        &Consts<FigureLocals>,
        &Consts<FigureBoneData>,
        &FigureModel,
        &FigureColLights,
    )> {
        let player_camera_mode = if is_player {
            camera.get_mode()
        } else {
            CameraMode::default()
        };
        let focus_pos = camera.get_focus_pos();
        let cam_pos = camera.dependents().cam_pos + focus_pos.map(|e| e.trunc());
        let character_state = if is_player { character_state } else { None };

        let FigureMgr {
            col_lights: ref mut col_lights_,
            model_cache,
            critter_model_cache,
            quadruped_small_model_cache,
            quadruped_medium_model_cache,
            quadruped_low_model_cache,
            bird_medium_model_cache,
            bird_small_model_cache,
            dragon_model_cache,
            fish_medium_model_cache,
            fish_small_model_cache,
            biped_large_model_cache,
            golem_model_cache,
            states:
                FigureMgrStates {
                    character_states,
                    quadruped_small_states,
                    quadruped_medium_states,
                    quadruped_low_states,
                    bird_medium_states,
                    fish_medium_states,
                    critter_states,
                    dragon_states,
                    bird_small_states,
                    fish_small_states,
                    biped_large_states,
                    golem_states,
                    object_states,
                },
        } = self;
        let col_lights = &mut *col_lights_;
        if let Some((locals, bone_consts, model)) = match body {
            Body::Humanoid(_) => character_states
                .get(&entity)
                .filter(|state| filter_state(&*state))
                .map(move |state| {
                    (
                        state.locals(),
                        state.bone_consts(),
                        &model_cache
                            .get_or_create_model(
                                renderer,
                                col_lights,
                                *body,
                                loadout,
                                tick,
                                player_camera_mode,
                                character_state,
                            )
                            .0,
                    )
                }),
            Body::QuadrupedSmall(_) => quadruped_small_states
                .get(&entity)
                .filter(|state| filter_state(&*state))
                .map(move |state| {
                    (
                        state.locals(),
                        state.bone_consts(),
                        &quadruped_small_model_cache
                            .get_or_create_model(
                                renderer,
                                col_lights,
                                *body,
                                loadout,
                                tick,
                                player_camera_mode,
                                character_state,
                            )
                            .0,
                    )
                }),
            Body::QuadrupedMedium(_) => quadruped_medium_states
                .get(&entity)
                .filter(|state| filter_state(&*state))
                .map(move |state| {
                    (
                        state.locals(),
                        state.bone_consts(),
                        &quadruped_medium_model_cache
                            .get_or_create_model(
                                renderer,
                                col_lights,
                                *body,
                                loadout,
                                tick,
                                player_camera_mode,
                                character_state,
                            )
                            .0,
                    )
                }),
            Body::QuadrupedLow(_) => quadruped_low_states
                .get(&entity)
                .filter(|state| filter_state(&*state))
                .map(move |state| {
                    (
                        state.locals(),
                        state.bone_consts(),
                        &quadruped_low_model_cache
                            .get_or_create_model(
                                renderer,
                                col_lights,
                                *body,
                                loadout,
                                tick,
                                player_camera_mode,
                                character_state,
                            )
                            .0,
                    )
                }),
            Body::BirdMedium(_) => bird_medium_states
                .get(&entity)
                .filter(|state| filter_state(&*state))
                .map(move |state| {
                    (
                        state.locals(),
                        state.bone_consts(),
                        &bird_medium_model_cache
                            .get_or_create_model(
                                renderer,
                                col_lights,
                                *body,
                                loadout,
                                tick,
                                player_camera_mode,
                                character_state,
                            )
                            .0,
                    )
                }),
            Body::FishMedium(_) => fish_medium_states
                .get(&entity)
                .filter(|state| filter_state(&*state))
                .map(move |state| {
                    (
                        state.locals(),
                        state.bone_consts(),
                        &fish_medium_model_cache
                            .get_or_create_model(
                                renderer,
                                col_lights,
                                *body,
                                loadout,
                                tick,
                                player_camera_mode,
                                character_state,
                            )
                            .0,
                    )
                }),
            Body::Critter(_) => critter_states
                .get(&entity)
                .filter(|state| filter_state(&*state))
                .map(move |state| {
                    (
                        state.locals(),
                        state.bone_consts(),
                        &critter_model_cache
                            .get_or_create_model(
                                renderer,
                                col_lights,
                                *body,
                                loadout,
                                tick,
                                player_camera_mode,
                                character_state,
                            )
                            .0,
                    )
                }),
            Body::Dragon(_) => dragon_states
                .get(&entity)
                .filter(|state| filter_state(&*state))
                .map(move |state| {
                    (
                        state.locals(),
                        state.bone_consts(),
                        &dragon_model_cache
                            .get_or_create_model(
                                renderer,
                                col_lights,
                                *body,
                                loadout,
                                tick,
                                player_camera_mode,
                                character_state,
                            )
                            .0,
                    )
                }),
            Body::BirdSmall(_) => bird_small_states
                .get(&entity)
                .filter(|state| filter_state(&*state))
                .map(move |state| {
                    (
                        state.locals(),
                        state.bone_consts(),
                        &bird_small_model_cache
                            .get_or_create_model(
                                renderer,
                                col_lights,
                                *body,
                                loadout,
                                tick,
                                player_camera_mode,
                                character_state,
                            )
                            .0,
                    )
                }),
            Body::FishSmall(_) => fish_small_states
                .get(&entity)
                .filter(|state| filter_state(&*state))
                .map(move |state| {
                    (
                        state.locals(),
                        state.bone_consts(),
                        &fish_small_model_cache
                            .get_or_create_model(
                                renderer,
                                col_lights,
                                *body,
                                loadout,
                                tick,
                                player_camera_mode,
                                character_state,
                            )
                            .0,
                    )
                }),
            Body::BipedLarge(_) => biped_large_states
                .get(&entity)
                .filter(|state| filter_state(&*state))
                .map(move |state| {
                    (
                        state.locals(),
                        state.bone_consts(),
                        &biped_large_model_cache
                            .get_or_create_model(
                                renderer,
                                col_lights,
                                *body,
                                loadout,
                                tick,
                                player_camera_mode,
                                character_state,
                            )
                            .0,
                    )
                }),
            Body::Golem(_) => golem_states
                .get(&entity)
                .filter(|state| filter_state(&*state))
                .map(move |state| {
                    (
                        state.locals(),
                        state.bone_consts(),
                        &golem_model_cache
                            .get_or_create_model(
                                renderer,
                                col_lights,
                                *body,
                                loadout,
                                tick,
                                player_camera_mode,
                                character_state,
                            )
                            .0,
                    )
                }),
            Body::Object(_) => object_states
                .get(&entity)
                .filter(|state| filter_state(&*state))
                .map(move |state| {
                    (
                        state.locals(),
                        state.bone_consts(),
                        &model_cache
                            .get_or_create_model(
                                renderer,
                                col_lights,
                                *body,
                                loadout,
                                tick,
                                player_camera_mode,
                                character_state,
                            )
                            .0,
                    )
                }),
        } {
            let figure_low_detail_distance = figure_lod_render_distance * 0.75;
            let figure_mid_detail_distance = figure_lod_render_distance * 0.5;

            let model = if pos.distance_squared(cam_pos) > figure_low_detail_distance.powf(2.0) {
                &model[2]
            } else if pos.distance_squared(cam_pos) > figure_mid_detail_distance.powf(2.0) {
                &model[1]
            } else {
                &model[0]
            };

            Some((locals, bone_consts, model, &*col_lights_))
        } else {
            // trace!("Body has no saved figure");
            None
        }
    }

    pub fn figure_count(&self) -> usize { self.states.count() }

    pub fn figure_count_visible(&self) -> usize { self.states.count_visible() }
}

pub struct FigureColLights {
    atlas: AtlasAllocator,
    col_lights: Texture<ColLightFmt>,
}

impl FigureColLights {
    pub fn new(renderer: &mut Renderer) -> Self {
        let (atlas, col_lights) =
            Self::make_atlas(renderer).expect("Failed to create texture atlas for figures");
        Self { atlas, col_lights }
    }

    pub fn texture(&self) -> &Texture<ColLightFmt> { &self.col_lights }

    pub fn create_figure<'a>(
        &mut self,
        renderer: &mut Renderer,
        greedy: GreedyMesh<'a>,
        (opaque, bounds): BoneMeshes,
    ) -> Result<FigureModel, RenderError> {
        let (tex, tex_size) = greedy.finalize();
        let atlas = &mut self.atlas;
        let allocation = atlas
            .allocate(guillotiere::Size::new(
                i32::from(tex_size.x),
                i32::from(tex_size.y),
            ))
            .expect("Not yet implemented: allocate new atlas on allocation faillure.");
        let col_lights = ShadowPipeline::create_col_lights(renderer, (tex, tex_size))?;

        Ok(FigureModel {
            bounds,
            opaque: renderer.create_model(&opaque)?,
            // shadow: renderer.create_model(&shadow)?,
            col_lights,
            allocation,
        })
    }

    fn make_atlas(
        renderer: &mut Renderer,
    ) -> Result<(AtlasAllocator, Texture<ColLightFmt>), RenderError> {
        let max_texture_size = renderer.max_texture_size();
        let atlas_size =
            guillotiere::Size::new(i32::from(max_texture_size), i32::from(max_texture_size));
        let atlas = AtlasAllocator::with_options(atlas_size, &guillotiere::AllocatorOptions {
            // TODO: Verify some good empirical constants.
            small_size_threshold: 32,
            large_size_threshold: 256,
            ..guillotiere::AllocatorOptions::default()
        });
        let texture = renderer.create_texture_raw(
            gfx::texture::Kind::D2(
                max_texture_size,
                max_texture_size,
                gfx::texture::AaMode::Single,
            ),
            1 as gfx::texture::Level,
            gfx::memory::Bind::SHADER_RESOURCE,
            gfx::memory::Usage::Dynamic,
            (0, 0),
            gfx::format::Swizzle::new(),
            gfx::texture::SamplerInfo::new(
                gfx::texture::FilterMethod::Bilinear,
                gfx::texture::WrapMode::Clamp,
            ),
        )?;
        Ok((atlas, texture))
    }
}

pub struct FigureStateMeta {
    bone_consts: Consts<FigureBoneData>,
    locals: Consts<FigureLocals>,
    lantern_offset: anim::vek::Vec3<f32>,
    state_time: f64,
    last_ori: anim::vek::Vec3<f32>,
    lpindex: u8,
    can_shadow_sun: bool,
    visible: bool,
    last_pos: Option<anim::vek::Vec3<f32>>,
    avg_vel: anim::vek::Vec3<f32>,
}

impl FigureStateMeta {
    pub fn visible(&self) -> bool { self.visible }

    pub fn can_shadow_sun(&self) -> bool {
        // Either visible, or explicitly a shadow caster.
        self.visible || self.can_shadow_sun
    }
}

pub struct FigureState<S> {
    meta: FigureStateMeta,
    skeleton: S,
}

impl<S> Deref for FigureState<S> {
    type Target = FigureStateMeta;

    fn deref(&self) -> &Self::Target { &self.meta }
}

impl<S> DerefMut for FigureState<S> {
    fn deref_mut(&mut self) -> &mut Self::Target { &mut self.meta }
}

impl<S: Skeleton> FigureState<S> {
    pub fn new(renderer: &mut Renderer, skeleton: S) -> Self {
        let mut buf = [Default::default(); anim::MAX_BONE_COUNT];
        let lantern_offset =
            anim::compute_matrices(&skeleton, anim::vek::Mat4::identity(), &mut buf);
        let bone_consts = figure_bone_data_from_anim(&buf);
        Self {
            meta: FigureStateMeta {
                bone_consts: renderer.create_consts(bone_consts).unwrap(),
                locals: renderer.create_consts(&[FigureLocals::default()]).unwrap(),
                lantern_offset,
                state_time: 0.0,
                last_ori: anim::vek::Vec3::zero(),
                lpindex: 0,
                visible: false,
                can_shadow_sun: false,
                last_pos: None,
                avg_vel: anim::vek::Vec3::zero(),
            },
            skeleton,
        }
    }

    #[allow(clippy::too_many_arguments)] // TODO: Pending review in #587
    pub fn update(
        &mut self,
        renderer: &mut Renderer,
        pos: anim::vek::Vec3<f32>,
        ori: anim::vek::Vec3<f32>,
        scale: f32,
        col: vek::Rgba<f32>,
        dt: f32,
        state_animation_rate: f32,
        model: &FigureModel,
        _lpindex: u8,
        _visible: bool,
        is_player: bool,
        camera: &Camera,
        buf: &mut [anim::FigureBoneData; anim::MAX_BONE_COUNT],
    ) {
        let _frustum = camera.frustum();

        // Approximate as a sphere with radius equal to the
        // largest dimension (if we were exact, it should just be half the largest
        // dimension, but we're not, so we double it and use size() instead of
        // half_size()).
        let radius = model.bounds.half_size().reduce_partial_max();
        let _bounds = BoundingSphere::new(pos.into_array(), scale * 0.8 * radius);

        self.last_ori = vek::Lerp::lerp(self.last_ori, ori, 15.0 * dt);

        self.state_time += (dt * state_animation_rate) as f64;

        let mat = anim::vek::Mat4::rotation_z(-ori.x.atan2(ori.y))
            * anim::vek::Mat4::rotation_x(ori.z.atan2(anim::vek::Vec2::from(ori).magnitude()))
            * anim::vek::Mat4::scaling_3d(anim::vek::Vec3::from(0.8 * scale));

        let atlas_offs = model.allocation.rectangle.min;
        let locals = FigureLocals::new(
            mat,
            col,
            pos,
            vek::Vec2::new(atlas_offs.x, atlas_offs.y),
            is_player,
        );
        renderer.update_consts(&mut self.locals, &[locals]).unwrap();

        let lantern_offset = anim::compute_matrices(&self.skeleton, mat, buf);

        let new_bone_consts = figure_bone_data_from_anim(buf);

        renderer
            .update_consts(
                &mut self.meta.bone_consts,
                &new_bone_consts[0..S::BONE_COUNT],
            )
            .unwrap();
        self.lantern_offset = lantern_offset;

        let smoothing = (5.0 * dt).min(1.0);
        if let Some(last_pos) = self.last_pos {
            self.avg_vel = (1.0 - smoothing) * self.avg_vel + smoothing * (pos - last_pos) / dt;
        }
        self.last_pos = Some(pos);
    }

    pub fn locals(&self) -> &Consts<FigureLocals> { &self.locals }

    pub fn bone_consts(&self) -> &Consts<FigureBoneData> { &self.bone_consts }

    pub fn skeleton_mut(&mut self) -> &mut S { &mut self.skeleton }
}

fn figure_bone_data_from_anim(
    mats: &[anim::FigureBoneData; anim::MAX_BONE_COUNT],
) -> &[FigureBoneData] {
    gfx::memory::cast_slice(mats)
}<|MERGE_RESOLUTION|>--- conflicted
+++ resolved
@@ -438,6 +438,7 @@
                 proj_mat: _,
                 view_mat: _,
                 cam_pos,
+                ..
             } = camera.dependents();
             let cam_pos = math::Vec3::from(cam_pos);
             let ray_direction = math::Vec3::from(ray_direction);
@@ -475,7 +476,6 @@
         let player_pos = ecs
             .read_storage::<Pos>()
             .get(scene_data.player_entity)
-<<<<<<< HEAD
             .map_or(anim::vek::Vec3::zero(), |pos| anim::vek::Vec3::from(pos.0));
         let visible_aabb = anim::vek::Aabb {
             min: player_pos - 2.0,
@@ -486,9 +486,6 @@
 
         let mut update_buf = [Default::default(); anim::MAX_BONE_COUNT];
 
-=======
-            .map_or(Vec3::zero(), |pos| pos.0);
->>>>>>> eea64f78
         for (
             i,
             (
@@ -618,17 +615,13 @@
                             (c / (1.0 + DAMAGE_FADE_COEFFICIENT * s.health.last_change.0)) as f32
                         })
                 })
-<<<<<<< HEAD
-                .unwrap_or(vek::Rgba::broadcast(1.0));
-=======
-            .unwrap_or(Rgba::broadcast(1.0))
+                .unwrap_or(vek::Rgba::broadcast(1.0))
             // Highlight targeted collectible entities
             * if item.is_some() && scene_data.target_entity.map_or(false, |e| e == entity) {
-                Rgba::new(2.0, 2.0, 2.0, 1.0)
+                vek::Rgba::new(2.0, 2.0, 2.0, 1.0)
             } else {
-                Rgba::one()
+                vek::Rgba::one()
             };
->>>>>>> eea64f78
 
             let scale = scale.map(|s| s.0).unwrap_or(1.0);
 
@@ -687,13 +680,8 @@
                         physics.in_fluid,                                 // In water
                     ) {
                         // Standing
-<<<<<<< HEAD
-                        (true, false, _) => anim::character::StandAnimation::update_skeleton(
+                        (true, false, false) => anim::character::StandAnimation::update_skeleton(
                             &CharacterSkeleton::default(),
-=======
-                        (true, false, false) => anim::character::StandAnimation::update_skeleton(
-                            &CharacterSkeleton::new(),
->>>>>>> eea64f78
                             (
                                 active_tool_kind.clone(),
                                 second_tool_kind.clone(),
@@ -705,13 +693,8 @@
                             skeleton_attr,
                         ),
                         // Running
-<<<<<<< HEAD
-                        (true, true, _) => anim::character::RunAnimation::update_skeleton(
+                        (true, true, false) => anim::character::RunAnimation::update_skeleton(
                             &CharacterSkeleton::default(),
-=======
-                        (true, true, false) => anim::character::RunAnimation::update_skeleton(
-                            &CharacterSkeleton::new(),
->>>>>>> eea64f78
                             (
                                 active_tool_kind.clone(),
                                 second_tool_kind.clone(),
@@ -740,13 +723,8 @@
                             skeleton_attr,
                         ),
                         // Swim
-<<<<<<< HEAD
-                        (false, _, true) => anim::character::SwimAnimation::update_skeleton(
+                        (_, _, true) => anim::character::SwimAnimation::update_skeleton(
                             &CharacterSkeleton::default(),
-=======
-                        (_, _, true) => anim::character::SwimAnimation::update_skeleton(
-                            &CharacterSkeleton::new(),
->>>>>>> eea64f78
                             (
                                 active_tool_kind.clone(),
                                 second_tool_kind.clone(),
@@ -840,7 +818,7 @@
                         },
                         CharacterState::Sneak { .. } => {
                             anim::character::SneakAnimation::update_skeleton(
-                                &CharacterSkeleton::new(),
+                                &CharacterSkeleton::default(),
                                 (active_tool_kind, vel.0, ori, state.last_ori, time),
                                 state.state_time,
                                 &mut state_animation_rate,
