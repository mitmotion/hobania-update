use common::vol::{ReadVol, Vox};
use std::f32::consts::PI;
use treeculler::Frustum;
use vek::*;

pub const NEAR_PLANE: f32 = 0.25;
pub const FAR_PLANE: f32 = 100000.0;

const FIRST_PERSON_INTERP_TIME: f32 = 0.1;
const THIRD_PERSON_INTERP_TIME: f32 = 0.1;
const FREEFLY_INTERP_TIME: f32 = 0.0;
const LERP_ORI_RATE: f32 = 15.0;
pub const MIN_ZOOM: f32 = 0.1;

// Possible TODO: Add more modes
#[derive(PartialEq, Clone, Copy, Eq, Hash)]
pub enum CameraMode {
    FirstPerson = 0,
    ThirdPerson = 1,
    Freefly = 2,
}

impl Default for CameraMode {
    fn default() -> Self { Self::ThirdPerson }
}

#[derive(Clone, Copy)]
pub struct Dependents {
    pub view_mat: Mat4<f32>,
    pub proj_mat: Mat4<f32>,
    pub cam_pos: Vec3<f32>,
    pub cam_dir: Vec3<f32>,
}

pub struct Camera {
    tgt_focus: Vec3<f32>,
    focus: Vec3<f32>,
    tgt_ori: Vec3<f32>,
    ori: Vec3<f32>,
    tgt_dist: f32,
    dist: f32,
    fov: f32,
    aspect: f32,
    mode: CameraMode,

    last_time: Option<f64>,

    dependents: Dependents,
    frustum: Frustum<f32>,
}

impl Camera {
    /// Create a new `Camera` with default parameters.
    pub fn new(aspect: f32, mode: CameraMode) -> Self {
        Self {
            tgt_focus: Vec3::unit_z() * 10.0,
            focus: Vec3::unit_z() * 10.0,
            tgt_ori: Vec3::zero(),
            ori: Vec3::zero(),
            tgt_dist: 10.0,
            dist: 10.0,
            fov: 1.1,
            aspect,
            mode,

            last_time: None,

            dependents: Dependents {
                view_mat: Mat4::identity(),
                proj_mat: Mat4::identity(),
                cam_pos: Vec3::zero(),
                cam_dir: Vec3::unit_y(),
            },
            frustum: Frustum::from_modelview_projection(Mat4::identity().into_col_arrays()),
        }
    }

    /// Compute the transformation matrices (view matrix and projection matrix)
    /// and position of the camera.
    pub fn compute_dependents(&mut self, terrain: &impl ReadVol) {
        let dist = {
            let (start, end) = (self.focus - self.forward() * self.dist, self.focus);

            match terrain
                .ray(start, end)
                .ignore_error()
                .max_iter(500)
                .until(|b| b.is_empty())
                .cast()
            {
                (d, Ok(Some(_))) => f32::min(self.dist - d - 0.03, self.dist),
                (_, Ok(None)) => self.dist,
                (_, Err(_)) => self.dist,
            }
            .max(0.0)
        };

        self.dependents.view_mat = Mat4::<f32>::identity()
            * Mat4::translation_3d(-Vec3::unit_z() * dist)
            * Mat4::rotation_z(self.ori.z)
            * Mat4::rotation_x(self.ori.y)
            * Mat4::rotation_y(self.ori.x)
            * Mat4::rotation_3d(PI / 2.0, -Vec4::unit_x())
            * Mat4::translation_3d(-self.focus.map(|e| e.fract()));

        self.dependents.proj_mat =
            Mat4::perspective_rh_no(self.fov, self.aspect, NEAR_PLANE, FAR_PLANE);

        // TODO: Make this more efficient.
        self.dependents.cam_pos = Vec3::from(self.dependents.view_mat.inverted() * Vec4::unit_w());
<<<<<<< HEAD
        self.frustum = Frustum::from_modelview_projection(
            (self.dependents.proj_mat
                * self.dependents.view_mat
                * Mat4::translation_3d(-self.focus.map(|e| e.trunc())))
            .into_col_arrays(),
        );
=======

        self.dependents.cam_dir = Vec3::from(self.dependents.view_mat.inverted() * -Vec4::unit_z());
>>>>>>> eea64f78
    }

    pub fn frustum(&self) -> &Frustum<f32> { &self.frustum }

    pub fn dependents(&self) -> Dependents { self.dependents }

    /// Rotate the camera about its focus by the given delta, limiting the input
    /// accordingly.
    pub fn rotate_by(&mut self, delta: Vec3<f32>) {
        // Wrap camera yaw
        self.tgt_ori.x = (self.tgt_ori.x + delta.x).rem_euclid(2.0 * PI);
        // Clamp camera pitch to the vertical limits
        self.tgt_ori.y = (self.tgt_ori.y + delta.y)
            .min(PI / 2.0 - 0.0001)
            .max(-PI / 2.0 + 0.0001);
        // Wrap camera roll
        self.tgt_ori.z = (self.tgt_ori.z + delta.z).rem_euclid(2.0 * PI);
    }

    /// Set the orientation of the camera about its focus.
    pub fn set_orientation(&mut self, ori: Vec3<f32>) {
        // Wrap camera yaw
        self.tgt_ori.x = ori.x.rem_euclid(2.0 * PI);
        // Clamp camera pitch to the vertical limits
        self.tgt_ori.y = ori.y.min(PI / 2.0 - 0.0001).max(-PI / 2.0 + 0.0001);
        // Wrap camera roll
        self.tgt_ori.z = ori.z.rem_euclid(2.0 * PI);
    }

    /// Set the orientation of the camera about its focus without lerping.
    pub fn set_ori_instant(&mut self, ori: Vec3<f32>) {
        // Wrap camera yaw
        self.ori.x = ori.x.rem_euclid(2.0 * PI);
        // Clamp camera pitch to the vertical limits
        self.ori.y = ori.y.min(PI / 2.0 - 0.0001).max(-PI / 2.0 + 0.0001);
        // Wrap camera roll
        self.ori.z = ori.z.rem_euclid(2.0 * PI);
    }

    /// Zoom the camera by the given delta, limiting the input accordingly.
    pub fn zoom_by(&mut self, delta: f32) {
        if self.mode == CameraMode::ThirdPerson {
            // Clamp camera dist to the 2 <= x <= infinity range
            self.tgt_dist = (self.tgt_dist + delta).max(2.0);
        }
    }

    /// Zoom with the ability to switch between first and third-person mode.
    pub fn zoom_switch(&mut self, delta: f32) {
        if delta > 0_f32 || self.mode != CameraMode::FirstPerson {
            let t = self.tgt_dist + delta;
            const MIN_THIRD_PERSON: f32 = 2.35;
            match self.mode {
                CameraMode::ThirdPerson => {
                    if t < MIN_THIRD_PERSON {
                        self.set_mode(CameraMode::FirstPerson);
                    } else {
                        self.tgt_dist = t;
                    }
                },
                CameraMode::FirstPerson => {
                    self.set_mode(CameraMode::ThirdPerson);
                    self.tgt_dist = MIN_THIRD_PERSON;
                },
                _ => {},
            }
        }
    }

    /// Get the distance of the camera from the focus
    pub fn get_distance(&self) -> f32 { self.dist }

    /// Set the distance of the camera from the focus (i.e., zoom).
    pub fn set_distance(&mut self, dist: f32) { self.tgt_dist = dist; }

    pub fn update(&mut self, time: f64, dt: f32, smoothing_enabled: bool) {
        // This is horribly frame time dependent, but so is most of the game
        let delta = self.last_time.replace(time).map_or(0.0, |t| time - t);
        if (self.dist - self.tgt_dist).abs() > 0.01 {
            self.dist = f32::lerp(
                self.dist,
                self.tgt_dist,
                0.65 * (delta as f32) / self.interp_time(),
            );
        }

        if (self.focus - self.tgt_focus).magnitude_squared() > 0.001 {
            let lerped_focus = Lerp::lerp(
                self.focus,
                self.tgt_focus,
                (delta as f32) / self.interp_time()
                    * if matches!(self.mode, CameraMode::FirstPerson) {
                        2.0
                    } else {
                        1.0
                    },
            );

            self.focus.x = lerped_focus.x;
            self.focus.y = lerped_focus.y;

            // Always lerp in z
            self.focus.z = lerped_focus.z;
        }

        let lerp_angle = |a: f32, b: f32, rate: f32| {
            let offs = [-2.0 * PI, 0.0, 2.0 * PI]
                .iter()
                .min_by_key(|offs: &&f32| ((a - (b + *offs)).abs() * 1000.0) as i32)
                .unwrap();
            Lerp::lerp(a, b + *offs, rate)
        };

        if smoothing_enabled {
            self.set_ori_instant(Vec3::new(
                lerp_angle(self.ori.x, self.tgt_ori.x, LERP_ORI_RATE * dt),
                Lerp::lerp(self.ori.y, self.tgt_ori.y, LERP_ORI_RATE * dt),
                lerp_angle(self.ori.z, self.tgt_ori.z, LERP_ORI_RATE * dt),
            ));
        } else {
            self.set_ori_instant(self.tgt_ori)
        };
    }

    pub fn interp_time(&self) -> f32 {
        match self.mode {
            CameraMode::FirstPerson => FIRST_PERSON_INTERP_TIME,
            CameraMode::ThirdPerson => THIRD_PERSON_INTERP_TIME,
            CameraMode::Freefly => FREEFLY_INTERP_TIME,
        }
    }

    /// Get the focus position of the camera.
    pub fn get_focus_pos(&self) -> Vec3<f32> { self.focus }

    /// Set the focus position of the camera.
    pub fn set_focus_pos(&mut self, focus: Vec3<f32>) { self.tgt_focus = focus; }

    /// Get the aspect ratio of the camera.
    pub fn get_aspect_ratio(&self) -> f32 { self.aspect }

    /// Set the aspect ratio of the camera.
    pub fn set_aspect_ratio(&mut self, aspect: f32) {
        self.aspect = if aspect.is_normal() { aspect } else { 1.0 };
    }

    /// Get the orientation of the camera.
    pub fn get_orientation(&self) -> Vec3<f32> { self.ori }

    /// Get the field of view of the camera in radians.
    pub fn get_fov(&self) -> f32 { self.fov }

    /// Set the field of view of the camera in radians.
    pub fn set_fov(&mut self, fov: f32) { self.fov = fov; }

    /// Set the FOV in degrees
    pub fn set_fov_deg(&mut self, fov: u16) {
        //Magic value comes from pi/180; no use recalculating.
        self.set_fov((fov as f32) * 0.01745329)
    }

    /// Set the mode of the camera.
    pub fn set_mode(&mut self, mode: CameraMode) {
        if self.mode != mode {
            self.mode = mode;
            match self.mode {
                CameraMode::ThirdPerson => {
                    self.zoom_by(5.0);
                },
                CameraMode::FirstPerson => {
                    self.set_distance(MIN_ZOOM);
                },
                CameraMode::Freefly => {
                    self.zoom_by(0.0);
                },
            }
        }
    }

    /// Get the mode of the camera
    pub fn get_mode(&self) -> CameraMode {
        // Perfom a bit of a trick... don't report first-person until the camera has
        // lerped close enough to the player.
        match self.mode {
            CameraMode::FirstPerson if self.dist < 0.5 => CameraMode::FirstPerson,
            CameraMode::FirstPerson => CameraMode::ThirdPerson,
            mode => mode,
        }
    }

    /// Cycle the camera to its next valid mode. If is_admin is false then only
    /// modes which are accessible without admin access will be cycled to.
    pub fn next_mode(&mut self, is_admin: bool) {
        self.set_mode(match self.mode {
            CameraMode::ThirdPerson => CameraMode::FirstPerson,
            CameraMode::FirstPerson => {
                if is_admin {
                    CameraMode::Freefly
                } else {
                    CameraMode::ThirdPerson
                }
            },
            CameraMode::Freefly => CameraMode::ThirdPerson,
        });
    }

    /// Return a unit vector in the forward direction for the current camera
    /// orientation
    pub fn forward(&self) -> Vec3<f32> {
        Vec3::new(
            f32::sin(self.ori.x) * f32::cos(self.ori.y),
            f32::cos(self.ori.x) * f32::cos(self.ori.y),
            -f32::sin(self.ori.y),
        )
    }

    /// Return a unit vector in the right direction for the current camera
    /// orientation
    pub fn right(&self) -> Vec3<f32> {
        const UP: Vec3<f32> = Vec3::new(0.0, 0.0, 1.0);
        self.forward().cross(UP).normalized()
    }

    /// Return a unit vector in the forward direction on the XY plane for
    /// the current camera orientation
    pub fn forward_xy(&self) -> Vec2<f32> { Vec2::new(f32::sin(self.ori.x), f32::cos(self.ori.x)) }

    /// Return a unit vector in the right direction on the XY plane for
    /// the current camera orientation
    pub fn right_xy(&self) -> Vec2<f32> { Vec2::new(f32::cos(self.ori.x), -f32::sin(self.ori.x)) }
}<|MERGE_RESOLUTION|>--- conflicted
+++ resolved
@@ -108,17 +108,14 @@
 
         // TODO: Make this more efficient.
         self.dependents.cam_pos = Vec3::from(self.dependents.view_mat.inverted() * Vec4::unit_w());
-<<<<<<< HEAD
         self.frustum = Frustum::from_modelview_projection(
             (self.dependents.proj_mat
                 * self.dependents.view_mat
                 * Mat4::translation_3d(-self.focus.map(|e| e.trunc())))
             .into_col_arrays(),
         );
-=======
 
         self.dependents.cam_dir = Vec3::from(self.dependents.view_mat.inverted() * -Vec4::unit_z());
->>>>>>> eea64f78
     }
 
     pub fn frustum(&self) -> &Frustum<f32> { &self.frustum }
