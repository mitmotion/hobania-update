use crate::{
    render::UiDrawer,
    ui::{
        self,
        fonts::IcedFonts as Fonts,
        ice::{
            component::{
                neat_button,
                tooltip::{self, WithTooltip},
            },
            style,
            widget::{
                mouse_detector, AspectRatioContainer, BackgroundContainer, Image, MouseDetector,
                Overlay, Padding, TooltipManager,
            },
            Element, IcedRenderer, IcedUi as Ui,
        },
        img_ids::ImageGraphic,
    },
    window, GlobalState,
};
use client::{Client, ServerInfo};
use common::{
    character::{CharacterId, CharacterItem, MAX_CHARACTERS_PER_PLAYER, MAX_NAME_LENGTH},
    comp::{self, humanoid, inventory::slot::EquipSlot, Inventory, Item},
    LoadoutBuilder,
};
use i18n::{Localization, LocalizationHandle};
//ImageFrame, Tooltip,
use crate::settings::Settings;
//use std::time::Duration;
//use ui::ice::widget;
use iced::{
    button, scrollable, slider, text_input, Align, Button, Column, Container, HorizontalAlignment,
    Length, Row, Scrollable, Slider, Space, Text, TextInput,
};
use vek::Rgba;

pub const TEXT_COLOR: iced::Color = iced::Color::from_rgb(1.0, 1.0, 1.0);
pub const DISABLED_TEXT_COLOR: iced::Color = iced::Color::from_rgba(1.0, 1.0, 1.0, 0.2);
pub const TOOLTIP_BACK_COLOR: Rgba<u8> = Rgba::new(20, 18, 10, 255);
const FILL_FRAC_ONE: f32 = 0.77;
const FILL_FRAC_TWO: f32 = 0.53;
const TOOLTIP_HOVER_DUR: std::time::Duration = std::time::Duration::from_millis(150);
const TOOLTIP_FADE_DUR: std::time::Duration = std::time::Duration::from_millis(350);
const BANNER_ALPHA: u8 = 210;
// Buttons in the bottom corners
const SMALL_BUTTON_HEIGHT: u16 = 31;

const STARTER_HAMMER: &str = "common.items.weapons.hammer.starter_hammer";
const STARTER_BOW: &str = "common.items.weapons.bow.starter";
const STARTER_AXE: &str = "common.items.weapons.axe.starter_axe";
const STARTER_STAFF: &str = "common.items.weapons.staff.starter_staff";
const STARTER_SWORD: &str = "common.items.weapons.sword.starter";
const STARTER_SWORDS: &str = "common.items.weapons.sword_1h.starter";

// TODO: what does this comment mean?
// // Use in future MR to make this a starter weapon

// TODO: use for info popup frame/background
const UI_MAIN: Rgba<u8> = Rgba::new(156, 179, 179, 255); // Greenish Blue

image_ids_ice! {
    struct Imgs {
        <ImageGraphic>
        frame_bottom: "voxygen.element.ui.generic.frames.banner_bot",

        slider_range: "voxygen.element.ui.generic.slider.track",
        slider_indicator: "voxygen.element.ui.generic.slider.indicator",

        char_selection: "voxygen.element.ui.generic.frames.selection",
        char_selection_hover: "voxygen.element.ui.generic.frames.selection_hover",
        char_selection_press: "voxygen.element.ui.generic.frames.selection_press",

        delete_button: "voxygen.element.ui.char_select.icons.bin",
        delete_button_hover: "voxygen.element.ui.char_select.icons.bin_hover",
        delete_button_press: "voxygen.element.ui.char_select.icons.bin_press",

        edit_button: "voxygen.element.ui.char_select.icons.pen",
        edit_button_hover: "voxygen.element.ui.char_select.icons.pen_hover",
        edit_button_press: "voxygen.element.ui.char_select.icons.pen_press",

        name_input: "voxygen.element.ui.generic.textbox",

        // Tool Icons
        swords: "voxygen.element.weapons.swords",
        sword: "voxygen.element.weapons.sword",
        axe: "voxygen.element.weapons.axe",
        hammer: "voxygen.element.weapons.hammer",
        bow: "voxygen.element.weapons.bow",
        staff: "voxygen.element.weapons.staff",

        // Dice icons
        dice: "voxygen.element.ui.char_select.icons.dice",
        dice_hover: "voxygen.element.ui.char_select.icons.dice_hover",
        dice_press: "voxygen.element.ui.char_select.icons.dice_press",

        // Species Icons
        human_m: "voxygen.element.ui.char_select.portraits.human_m",
        human_f: "voxygen.element.ui.char_select.portraits.human_f",
        orc_m: "voxygen.element.ui.char_select.portraits.orc_m",
        orc_f: "voxygen.element.ui.char_select.portraits.orc_f",
        dwarf_m: "voxygen.element.ui.char_select.portraits.dwarf_m",
        dwarf_f: "voxygen.element.ui.char_select.portraits.dwarf_f",
        draugr_m: "voxygen.element.ui.char_select.portraits.ud_m",
        draugr_f: "voxygen.element.ui.char_select.portraits.ud_f",
        elf_m: "voxygen.element.ui.char_select.portraits.elf_m",
        elf_f: "voxygen.element.ui.char_select.portraits.elf_f",
        danari_m: "voxygen.element.ui.char_select.portraits.danari_m",
        danari_f: "voxygen.element.ui.char_select.portraits.danari_f",
        // Icon Borders
        icon_border: "voxygen.element.ui.generic.buttons.border",
        icon_border_mo: "voxygen.element.ui.generic.buttons.border_mo",
        icon_border_press: "voxygen.element.ui.generic.buttons.border_press",
        icon_border_pressed: "voxygen.element.ui.generic.buttons.border_pressed",

        button: "voxygen.element.ui.generic.buttons.button",
        button_hover: "voxygen.element.ui.generic.buttons.button_hover",
        button_press: "voxygen.element.ui.generic.buttons.button_press",

        // Tooltips
        tt_edge: "voxygen.element.ui.generic.frames.tooltip.edge",
        tt_corner: "voxygen.element.ui.generic.frames.tooltip.corner",
    }
}

pub enum Event {
    Logout,
    Play(CharacterId),
    Spectate,
    AddCharacter {
        alias: String,
        mainhand: Option<String>,
        offhand: Option<String>,
        body: comp::Body,
    },
    EditCharacter {
        alias: String,
        character_id: CharacterId,
        body: comp::Body,
    },
    DeleteCharacter(CharacterId),
    ClearCharacterListError,
    SelectCharacter(Option<CharacterId>),
}

enum Mode {
    Select {
        info_content: Option<InfoContent>,

        characters_scroll: scrollable::State,
        character_buttons: Vec<button::State>,
        new_character_button: button::State,
        logout_button: button::State,
        enter_world_button: button::State,
        spectate_button: button::State,
        yes_button: button::State,
        no_button: button::State,
    },
    CreateOrEdit {
        name: String,
        body: humanoid::Body,
        inventory: Box<Inventory>,
        mainhand: Option<&'static str>,
        offhand: Option<&'static str>,

        body_type_buttons: [button::State; 2],
        species_buttons: [button::State; 6],
        tool_buttons: [button::State; 6],
        sliders: Sliders,
        scroll: scrollable::State,
        name_input: text_input::State,
        back_button: button::State,
        create_button: button::State,
        rand_character_button: button::State,
        rand_name_button: button::State,
        character_id: Option<CharacterId>,
    },
}

impl Mode {
    pub fn select(info_content: Option<InfoContent>) -> Self {
        Self::Select {
            info_content,
            characters_scroll: Default::default(),
            character_buttons: Vec::new(),
            new_character_button: Default::default(),
            logout_button: Default::default(),
            enter_world_button: Default::default(),
            spectate_button: Default::default(),
            yes_button: Default::default(),
            no_button: Default::default(),
        }
    }

    pub fn create(name: String) -> Self {
        // TODO: Load these from the server (presumably from a .ron) to allow for easier
        // modification of custom starting weapons
        let mainhand = Some(STARTER_SWORD);
        let offhand = None;

        let loadout = LoadoutBuilder::empty()
            .defaults()
            .active_mainhand(mainhand.map(Item::new_from_asset_expect))
            .active_offhand(offhand.map(Item::new_from_asset_expect))
            .build();

        let inventory = Box::new(Inventory::with_loadout_humanoid(loadout));

        Self::CreateOrEdit {
            name,
            body: humanoid::Body::random(),
            inventory,
            mainhand,
            offhand,
            body_type_buttons: Default::default(),
            species_buttons: Default::default(),
            tool_buttons: Default::default(),
            sliders: Default::default(),
            scroll: Default::default(),
            name_input: Default::default(),
            back_button: Default::default(),
            create_button: Default::default(),
            rand_character_button: Default::default(),
            rand_name_button: Default::default(),
            character_id: None,
        }
    }

    pub fn edit(
        name: String,
        character_id: CharacterId,
        body: humanoid::Body,
        inventory: &Inventory,
    ) -> Self {
        Self::CreateOrEdit {
            name,
            body,
            inventory: Box::new(inventory.clone()),
            mainhand: None,
            offhand: None,
            body_type_buttons: Default::default(),
            species_buttons: Default::default(),
            tool_buttons: Default::default(),
            sliders: Default::default(),
            scroll: Default::default(),
            name_input: Default::default(),
            back_button: Default::default(),
            create_button: Default::default(),
            rand_character_button: Default::default(),
            rand_name_button: Default::default(),
            character_id: Some(character_id),
        }
    }
}

#[derive(PartialEq)]
enum InfoContent {
    Deletion(usize),
    LoadingCharacters,
    CreatingCharacter,
    EditingCharacter,
    CharacterError(String),
}

struct Controls {
    fonts: Fonts,
    imgs: Imgs,
    // Voxygen version
    version: String,
    // Alpha disclaimer
    alpha: String,
    server_mismatched_version: Option<String>,
    tooltip_manager: TooltipManager,
    // Zone for rotating the character with the mouse
    mouse_detector: mouse_detector::State,
    mode: Mode,
    // Id of the selected character
    selected: Option<CharacterId>,
    default_name: String,
}

#[derive(Clone)]
enum Message {
    Back,
    Logout,
    EnterWorld,
    Spectate,
    Select(CharacterId),
    Delete(usize),
    Edit(usize),
    ConfirmEdit(CharacterId),
    NewCharacter,
    CreateCharacter,
    Name(String),
    BodyType(humanoid::BodyType),
    Species(humanoid::Species),
    Tool((Option<&'static str>, Option<&'static str>)),
    RandomizeCharacter,
    RandomizeName,
    CancelDeletion,
    ConfirmDeletion,
    ClearCharacterListError,
    HairStyle(u8),
    HairColor(u8),
    Skin(u8),
    Eyes(u8),
    EyeColor(u8),
    Accessory(u8),
    Beard(u8),
    // Workaround for widgets that require a message but we don't want them to actually do
    // anything
    DoNothing,
}

impl Controls {
    fn new(
        fonts: Fonts,
        imgs: Imgs,
        selected: Option<CharacterId>,
        default_name: String,
        server_info: &ServerInfo,
    ) -> Self {
        let version = common::util::DISPLAY_VERSION_LONG.clone();
        let alpha = format!("Veloren {}", common::util::DISPLAY_VERSION.as_str());
        let server_mismatched_version = (common::util::GIT_HASH.to_string()
            != server_info.git_hash)
            .then(|| server_info.git_hash.clone());

        Self {
            fonts,
            imgs,
            version,
            alpha,
            server_mismatched_version,
            tooltip_manager: TooltipManager::new(TOOLTIP_HOVER_DUR, TOOLTIP_FADE_DUR),
            mouse_detector: Default::default(),
            mode: Mode::select(Some(InfoContent::LoadingCharacters)),
            selected,
            default_name,
        }
    }

    fn view<'a>(
        &'a mut self,
        _settings: &Settings,
        client: &Client,
        error: &Option<String>,
        i18n: &'a Localization,
    ) -> Element<'a, Message> {
        // TODO: use font scale thing for text size (use on button size for buttons with
        // text)

        // Maintain tooltip manager
        self.tooltip_manager.maintain();

        let imgs = &self.imgs;
        let fonts = &self.fonts;
        let tooltip_manager = &self.tooltip_manager;

        let button_style = style::button::Style::new(imgs.button)
            .hover_image(imgs.button_hover)
            .press_image(imgs.button_press)
            .text_color(TEXT_COLOR)
            .disabled_text_color(DISABLED_TEXT_COLOR);

        let tooltip_style = tooltip::Style {
            container: style::container::Style::color_with_image_border(
                TOOLTIP_BACK_COLOR,
                imgs.tt_corner,
                imgs.tt_edge,
            ),
            text_color: TEXT_COLOR,
            text_size: self.fonts.cyri.scale(17),
            padding: 10,
        };

        let version = Text::new(&self.version)
            .size(self.fonts.cyri.scale(15))
            .width(Length::Fill)
            .horizontal_alignment(HorizontalAlignment::Right);

        let alpha = Text::new(&self.alpha)
            .size(self.fonts.cyri.scale(12))
            .width(Length::Fill)
            .horizontal_alignment(HorizontalAlignment::Center);

        let top_text = Row::with_children(vec![
            Space::new(Length::Fill, Length::Shrink).into(),
            alpha.into(),
            version.into(),
        ])
        .width(Length::Fill);

        let content = match &mut self.mode {
            Mode::Select {
                ref mut info_content,
                ref mut characters_scroll,
                ref mut character_buttons,
                ref mut new_character_button,
                ref mut logout_button,
                ref mut enter_world_button,
                ref mut spectate_button,
                ref mut yes_button,
                ref mut no_button,
            } => {
                match self.selected {
                    Some(character_id) => {
                        // If the selected character no longer exists, deselect it.
                        if !client
                            .character_list()
                            .characters
                            .iter()
                            .any(|char| char.character.id.map_or(false, |id| id == character_id))
                        {
                            self.selected = None;
                        }
                    },
                    None => {
                        // If no character is selected then select the first one
                        // Note: we don't need to persist this because it is the default
                        self.selected = client
                            .character_list()
                            .characters
                            .get(0)
                            .and_then(|i| i.character.id);
                    },
                }

                // Get the index of the selected character
                let selected = self.selected.and_then(|id| {
                    client
                        .character_list()
                        .characters
                        .iter()
                        .position(|i| i.character.id == Some(id))
                });

                // TODO: this appears to be instance of https://github.com/rust-lang/rust-clippy/issues/7579
                #[allow(clippy::if_same_then_else)]
                if let Some(error) = error {
                    // TODO: use more user friendly errors with suggestions on potential solutions
                    // instead of directly showing error message here
                    *info_content = Some(InfoContent::CharacterError(format!(
                        "{}: {}",
                        i18n.get_msg("common-error"),
                        error
                    )))
                } else if let Some(InfoContent::CharacterError(_)) = info_content {
                    *info_content = None;
                } else if matches!(
                    info_content,
                    Some(InfoContent::LoadingCharacters)
                        | Some(InfoContent::CreatingCharacter)
                        | Some(InfoContent::EditingCharacter)
                ) && !client.character_list().loading
                {
                    *info_content = None;
                }

                let server = Container::new(
                    Column::with_children(vec![
                        Text::new(&client.server_info().name)
                            .size(fonts.cyri.scale(25))
                            .into(),
                        // TODO: show additional server info here
                        Space::new(Length::Fill, Length::Units(25)).into(),
                    ])
                    .spacing(5)
                    .align_items(Align::Center),
                )
                .style(style::container::Style::color(Rgba::new(0, 0, 0, 217)))
                .padding(12)
                .center_x()
                .center_y()
                .width(Length::Fill);

                let characters = {
                    let characters = &client.character_list().characters;
                    let num = characters.len();
                    // Ensure we have enough button states
                    const CHAR_BUTTONS: usize = 3;
                    character_buttons.resize_with(num * CHAR_BUTTONS, Default::default);

                    // Character Selection List
                    let mut characters = characters
                        .iter()
                        .zip(character_buttons.chunks_exact_mut(CHAR_BUTTONS))
                        .filter_map(|(character, buttons)| {
                            let mut buttons = buttons.iter_mut();
                            // TODO: eliminate option in character id?
                            character.character.id.map(|id| {
                                (
                                    id,
                                    character,
                                    (
                                        buttons.next().unwrap(),
                                        buttons.next().unwrap(),
                                        buttons.next().unwrap(),
                                    ),
                                )
                            })
                        })
                        .enumerate()
                        .map(
                            |(
                                i,
                                (
                                    character_id,
                                    character,
                                    (select_button, edit_button, delete_button),
                                ),
                            )| {
                                let select_col = if Some(i) == selected {
                                    (255, 208, 69)
                                } else {
                                    (255, 255, 255)
                                };
                                Overlay::new(
                                    Container::new(
                                        Row::with_children(vec![
                                            // Edit button
                                            Button::new(
                                                edit_button,
                                                Space::new(Length::Units(16), Length::Units(16)),
                                            )
                                            .style(
                                                style::button::Style::new(imgs.edit_button)
                                                    .hover_image(imgs.edit_button_hover)
                                                    .press_image(imgs.edit_button_press),
                                            )
                                            .on_press(Message::Edit(i))
                                            .into(),
                                            // Delete button
                                            Button::new(
                                                delete_button,
                                                Space::new(Length::Units(16), Length::Units(16)),
                                            )
                                            .style(
                                                style::button::Style::new(imgs.delete_button)
                                                    .hover_image(imgs.delete_button_hover)
                                                    .press_image(imgs.delete_button_press),
                                            )
                                            .on_press(Message::Delete(i))
                                            .into(),
                                        ])
                                        .spacing(5),
                                    )
                                    .padding(4),
                                    // Select Button
                                    AspectRatioContainer::new(
                                        Button::new(
                                            select_button,
                                            Column::with_children(vec![
                                                Text::new(&character.character.alias)
                                                    .size(fonts.cyri.scale(26))
                                                    .into(),
                                                Text::new(
                                                    // TODO: Add actual location here
                                                    i18n.get_msg("char_selection-uncanny_valley"),
                                                )
                                                .into(),
                                            ]),
                                        )
                                        .padding(10)
                                        .style(
                                            style::button::Style::new(if Some(i) == selected {
                                                imgs.char_selection_hover
                                            } else {
                                                imgs.char_selection
                                            })
                                            .hover_image(imgs.char_selection_hover)
                                            .press_image(imgs.char_selection_press)
                                            .image_color(Rgba::new(
                                                select_col.0,
                                                select_col.1,
                                                select_col.2,
                                                255,
                                            )),
                                        )
                                        .width(Length::Fill)
                                        .height(Length::Fill)
                                        .on_press(Message::Select(character_id)),
                                    )
                                    .ratio_of_image(imgs.char_selection),
                                )
                                .padding(0)
                                .align_x(Align::End)
                                .align_y(Align::End)
                                .into()
                            },
                        )
                        .collect::<Vec<_>>();

                    // Add create new character button
                    let color = if num >= MAX_CHARACTERS_PER_PLAYER {
                        (97, 97, 25)
                    } else {
                        (97, 255, 18)
                    };
                    characters.push(
                        AspectRatioContainer::new({
                            let button = Button::new(
                                new_character_button,
                                Container::new(Text::new(
                                    i18n.get_msg("char_selection-create_new_character"),
                                ))
                                .width(Length::Fill)
                                .height(Length::Fill)
                                .center_x()
                                .center_y(),
                            )
                            .style(
                                style::button::Style::new(imgs.char_selection)
                                    .hover_image(imgs.char_selection_hover)
                                    .press_image(imgs.char_selection_press)
                                    .image_color(Rgba::new(color.0, color.1, color.2, 255))
                                    .text_color(iced::Color::from_rgb8(color.0, color.1, color.2))
                                    .disabled_text_color(iced::Color::from_rgb8(
                                        color.0, color.1, color.2,
                                    )),
                            )
                            .width(Length::Fill)
                            .height(Length::Fill);
                            if num < MAX_CHARACTERS_PER_PLAYER {
                                button.on_press(Message::NewCharacter)
                            } else {
                                button
                            }
                        })
                        .ratio_of_image(imgs.char_selection)
                        .into(),
                    );
                    characters
                };

                // TODO: could replace column with scrollable completely if it had a with
                // children method
                let characters = Column::with_children(vec![
                    Container::new(
                        Scrollable::new(characters_scroll)
                            .push(Column::with_children(characters).spacing(4))
                            .padding(6)
                            .scrollbar_width(5)
                            .scroller_width(5)
                            .width(Length::Fill)
                            .style(style::scrollable::Style {
                                track: None,
                                scroller: style::scrollable::Scroller::Color(UI_MAIN),
                            }),
                    )
                    .style(style::container::Style::color(Rgba::from_translucent(
                        0,
                        BANNER_ALPHA,
                    )))
                    .width(Length::Units(322))
                    .height(Length::Fill)
                    .center_x()
                    .into(),
                    Image::new(imgs.frame_bottom)
                        .height(Length::Units(40))
                        .width(Length::Units(322))
                        .color(Rgba::from_translucent(0, BANNER_ALPHA))
                        .into(),
                ])
                .height(Length::Fill);

                let left_column = Column::with_children(vec![server.into(), characters.into()])
                    .spacing(10)
                    .width(Length::Units(322)) // TODO: see if we can get iced to work with settings below
                    //.max_width(360)
                    //.width(Length::Fill)
                    .height(Length::Fill);

                let top = Row::with_children(vec![
                    left_column.into(),
                    MouseDetector::new(&mut self.mouse_detector, Length::Fill, Length::Fill).into(),
                ])
                .padding(15)
                .width(Length::Fill)
                .height(Length::Fill);
                let mut bottom_content = vec![
                    Container::new(neat_button(
                        logout_button,
                        i18n.get_msg("char_selection-logout").into_owned(),
                        FILL_FRAC_ONE,
                        button_style,
                        Some(Message::Logout),
                    ))
                    .width(Length::Fill)
                    .height(Length::Units(SMALL_BUTTON_HEIGHT))
                    .into(),
                ];

                if client.is_moderator() {
                    bottom_content.push(
                        Container::new(neat_button(
                            spectate_button,
                            i18n.get_msg("char_selection-spectate").into_owned(),
                            FILL_FRAC_TWO,
                            button_style,
                            Some(Message::Spectate),
                        ))
                        .width(Length::Fill)
                        .height(Length::Units(52))
                        .center_x()
                        .into(),
                    );
                }

                bottom_content.push(
                    Container::new(neat_button(
                        enter_world_button,
                        i18n.get_msg("char_selection-enter_world").into_owned(),
                        FILL_FRAC_TWO,
                        button_style,
                        selected.map(|_| Message::EnterWorld),
                    ))
                    .width(Length::Fill)
                    .height(Length::Units(52))
                    .center_x()
                    .into(),
                );

                bottom_content.push(Space::new(Length::Fill, Length::Shrink).into());

                let bottom = Row::with_children(bottom_content).align_items(Align::End);

                let content = Column::with_children(vec![top.into(), bottom.into()])
                    .width(Length::Fill)
                    .padding(5)
                    .height(Length::Fill);

                // Overlay delete prompt
                if let Some(info_content) = info_content {
                    let over_content: Element<_> = match &info_content {
                        InfoContent::Deletion(_) => Column::with_children(vec![
                            Text::new(i18n.get_msg("char_selection-delete_permanently"))
                                .size(fonts.cyri.scale(24))
                                .into(),
                            Row::with_children(vec![
                                neat_button(
                                    no_button,
                                    i18n.get_msg("common-no").into_owned(),
                                    FILL_FRAC_ONE,
                                    button_style,
                                    Some(Message::CancelDeletion),
                                ),
                                neat_button(
                                    yes_button,
                                    i18n.get_msg("common-yes").into_owned(),
                                    FILL_FRAC_ONE,
                                    button_style,
                                    Some(Message::ConfirmDeletion),
                                ),
                            ])
                            .height(Length::Units(28))
                            .spacing(30)
                            .into(),
                        ])
                        .align_items(Align::Center)
                        .spacing(10)
                        .into(),
                        InfoContent::LoadingCharacters => {
                            Text::new(i18n.get_msg("char_selection-loading_characters"))
                                .size(fonts.cyri.scale(24))
                                .into()
                        },
                        InfoContent::CreatingCharacter => {
                            Text::new(i18n.get_msg("char_selection-creating_character"))
                                .size(fonts.cyri.scale(24))
                                .into()
                        },
                        InfoContent::EditingCharacter => {
                            Text::new(i18n.get_msg("char_selection-editing_character"))
                                .size(fonts.cyri.scale(24))
                                .into()
                        },
<<<<<<< HEAD
=======
                        InfoContent::DeletingCharacter => {
                            Text::new(i18n.get_msg("char_selection-deleting_character"))
                                .size(fonts.cyri.scale(24))
                                .into()
                        },
>>>>>>> 6c456ac1
                        InfoContent::CharacterError(error) => Column::with_children(vec![
                            Text::new(error).size(fonts.cyri.scale(24)).into(),
                            Row::with_children(vec![neat_button(
                                no_button,
                                i18n.get_msg("common-close").into_owned(),
                                FILL_FRAC_ONE,
                                button_style,
                                Some(Message::ClearCharacterListError),
                            )])
                            .height(Length::Units(28))
                            .into(),
                        ])
                        .align_items(Align::Center)
                        .spacing(10)
                        .into(),
                    };

                    let over = Container::new(over_content)
                        .style(
                            style::container::Style::color_with_double_cornerless_border(
                                (0, 0, 0, 200).into(),
                                (3, 4, 4, 255).into(),
                                (28, 28, 22, 255).into(),
                            ),
                        )
                        .width(Length::Shrink)
                        .height(Length::Shrink)
                        .max_width(400)
                        .max_height(500)
                        .padding(24)
                        .center_x()
                        .center_y();

                    Overlay::new(over, content)
                        .width(Length::Fill)
                        .height(Length::Fill)
                        .center_x()
                        .center_y()
                        .into()
                } else {
                    content.into()
                }
            },
            Mode::CreateOrEdit {
                name,
                body,
                inventory: _,
                mainhand,
                offhand: _,
                ref mut scroll,
                ref mut body_type_buttons,
                ref mut species_buttons,
                ref mut tool_buttons,
                ref mut sliders,
                ref mut name_input,
                ref mut back_button,
                ref mut create_button,
                ref mut rand_character_button,
                ref mut rand_name_button,
                character_id,
            } => {
                let unselected_style = style::button::Style::new(imgs.icon_border)
                    .hover_image(imgs.icon_border_mo)
                    .press_image(imgs.icon_border_press);

                let selected_style = style::button::Style::new(imgs.icon_border_pressed)
                    .hover_image(imgs.icon_border_mo)
                    .press_image(imgs.icon_border_press);

                let icon_button = |button, selected, msg, img| {
                    Container::new(
                        Button::<_, IcedRenderer>::new(
                            button,
                            Space::new(Length::Units(60), Length::Units(60)),
                        )
                        .style(if selected {
                            selected_style
                        } else {
                            unselected_style
                        })
                        .on_press(msg),
                    )
                    .style(style::container::Style::image(img))
                };
                let icon_button_tooltip = |button, selected, msg, img, tooltip_i18n_key| {
                    icon_button(button, selected, msg, img).with_tooltip(
                        tooltip_manager,
                        move || {
                            let tooltip_text = i18n.get_msg(tooltip_i18n_key);
                            tooltip::text(&tooltip_text, tooltip_style)
                        },
                    )
                };

                // TODO: tooltips
                let (tool, species, body_type) = if character_id.is_some() {
                    (Column::new(), Column::new(), Row::new())
                } else {
                    let (body_m_ico, body_f_ico) = match body.species {
                        humanoid::Species::Human => (imgs.human_m, imgs.human_f),
                        humanoid::Species::Orc => (imgs.orc_m, imgs.orc_f),
                        humanoid::Species::Dwarf => (imgs.dwarf_m, imgs.dwarf_f),
                        humanoid::Species::Elf => (imgs.elf_m, imgs.elf_f),
                        humanoid::Species::Draugr => (imgs.draugr_m, imgs.draugr_f),
                        humanoid::Species::Danari => (imgs.danari_m, imgs.danari_f),
                    };
                    let [ref mut body_m_button, ref mut body_f_button] = body_type_buttons;
                    let body_type = Row::with_children(vec![
                        icon_button(
                            body_m_button,
                            matches!(body.body_type, humanoid::BodyType::Male),
                            Message::BodyType(humanoid::BodyType::Male),
                            body_m_ico,
                        )
                        .into(),
                        icon_button(
                            body_f_button,
                            matches!(body.body_type, humanoid::BodyType::Female),
                            Message::BodyType(humanoid::BodyType::Female),
                            body_f_ico,
                        )
                        .into(),
                    ])
                    .spacing(1);
                    let (human_icon, orc_icon, dwarf_icon, elf_icon, draugr_icon, danari_icon) =
                        match body.body_type {
                            humanoid::BodyType::Male => (
                                self.imgs.human_m,
                                self.imgs.orc_m,
                                self.imgs.dwarf_m,
                                self.imgs.elf_m,
                                self.imgs.draugr_m,
                                self.imgs.danari_m,
                            ),
                            humanoid::BodyType::Female => (
                                self.imgs.human_f,
                                self.imgs.orc_f,
                                self.imgs.dwarf_f,
                                self.imgs.elf_f,
                                self.imgs.draugr_f,
                                self.imgs.danari_f,
                            ),
                        };
                    let [
                        ref mut human_button,
                        ref mut orc_button,
                        ref mut dwarf_button,
                        ref mut elf_button,
                        ref mut draugr_button,
                        ref mut danari_button,
                    ] = species_buttons;
                    let species = Column::with_children(vec![
                        Row::with_children(vec![
                            icon_button_tooltip(
                                human_button,
                                matches!(body.species, humanoid::Species::Human),
                                Message::Species(humanoid::Species::Human),
                                human_icon,
                                "common-species-human",
                            )
                            .into(),
                            icon_button_tooltip(
                                orc_button,
                                matches!(body.species, humanoid::Species::Orc),
                                Message::Species(humanoid::Species::Orc),
                                orc_icon,
                                "common-species-orc",
                            )
                            .into(),
                            icon_button_tooltip(
                                dwarf_button,
                                matches!(body.species, humanoid::Species::Dwarf),
                                Message::Species(humanoid::Species::Dwarf),
                                dwarf_icon,
                                "common-species-dwarf",
                            )
                            .into(),
                        ])
                        .spacing(1)
                        .into(),
                        Row::with_children(vec![
                            icon_button_tooltip(
                                elf_button,
                                matches!(body.species, humanoid::Species::Elf),
                                Message::Species(humanoid::Species::Elf),
                                elf_icon,
                                "common-species-elf",
                            )
                            .into(),
                            icon_button_tooltip(
                                draugr_button,
                                matches!(body.species, humanoid::Species::Draugr),
                                Message::Species(humanoid::Species::Draugr),
                                draugr_icon,
                                "common-species-draugr",
                            )
                            .into(),
                            icon_button_tooltip(
                                danari_button,
                                matches!(body.species, humanoid::Species::Danari),
                                Message::Species(humanoid::Species::Danari),
                                danari_icon,
                                "common-species-danari",
                            )
                            .into(),
                        ])
                        .spacing(1)
                        .into(),
                    ])
                    .spacing(1);
                    let [
                        ref mut sword_button,
                        ref mut swords_button,
                        ref mut axe_button,
                        ref mut hammer_button,
                        ref mut bow_button,
                        ref mut staff_button,
                    ] = tool_buttons;
                    let tool = Column::with_children(vec![
                        Row::with_children(vec![
                            icon_button_tooltip(
                                sword_button,
                                *mainhand == Some(STARTER_SWORD),
                                Message::Tool((Some(STARTER_SWORD), None)),
                                imgs.sword,
                                "common-weapons-greatsword",
                            )
                            .into(),
                            icon_button_tooltip(
                                hammer_button,
                                *mainhand == Some(STARTER_HAMMER),
                                Message::Tool((Some(STARTER_HAMMER), None)),
                                imgs.hammer,
                                "common-weapons-hammer",
                            )
                            .into(),
                            icon_button_tooltip(
                                axe_button,
                                *mainhand == Some(STARTER_AXE),
                                Message::Tool((Some(STARTER_AXE), None)),
                                imgs.axe,
                                "common-weapons-axe",
                            )
                            .into(),
                        ])
                        .spacing(1)
                        .into(),
                        Row::with_children(vec![
                            icon_button_tooltip(
                                swords_button,
                                *mainhand == Some(STARTER_SWORDS),
                                Message::Tool((Some(STARTER_SWORDS), Some(STARTER_SWORDS))),
                                imgs.swords,
                                "common-weapons-shortswords",
                            )
                            .into(),
                            icon_button_tooltip(
                                bow_button,
                                *mainhand == Some(STARTER_BOW),
                                Message::Tool((Some(STARTER_BOW), None)),
                                imgs.bow,
                                "common-weapons-bow",
                            )
                            .into(),
                            icon_button_tooltip(
                                staff_button,
                                *mainhand == Some(STARTER_STAFF),
                                Message::Tool((Some(STARTER_STAFF), None)),
                                imgs.staff,
                                "common-weapons-staff",
                            )
                            .into(),
                        ])
                        .spacing(1)
                        .into(),
                    ])
                    .spacing(1);

                    (tool, species, body_type)
                };

                const SLIDER_TEXT_SIZE: u16 = 20;
                const SLIDER_CURSOR_SIZE: (u16, u16) = (9, 21);
                const SLIDER_BAR_HEIGHT: u16 = 9;
                const SLIDER_BAR_PAD: u16 = 5;
                // Height of interactable area
                const SLIDER_HEIGHT: u16 = 30;

                fn char_slider<'a>(
                    text: String,
                    state: &'a mut slider::State,
                    max: u8,
                    selected_val: u8,
                    on_change: impl 'static + Fn(u8) -> Message,
                    (fonts, imgs): (&Fonts, &Imgs),
                ) -> Element<'a, Message> {
                    Column::with_children(vec![
                        Text::new(text)
                            .size(fonts.cyri.scale(SLIDER_TEXT_SIZE))
                            .into(),
                        Slider::new(state, 0..=max, selected_val, on_change)
                            .height(SLIDER_HEIGHT)
                            .style(style::slider::Style::images(
                                imgs.slider_indicator,
                                imgs.slider_range,
                                SLIDER_BAR_PAD,
                                SLIDER_CURSOR_SIZE,
                                SLIDER_BAR_HEIGHT,
                            ))
                            .into(),
                    ])
                    .align_items(Align::Center)
                    .into()
                }
                fn char_slider_greyable<'a>(
                    active: bool,
                    text: String,
                    state: &'a mut slider::State,
                    max: u8,
                    selected_val: u8,
                    on_change: impl 'static + Fn(u8) -> Message,
                    (fonts, imgs): (&Fonts, &Imgs),
                ) -> Element<'a, Message> {
                    if active {
                        char_slider(text, state, max, selected_val, on_change, (fonts, imgs))
                    } else {
                        Column::with_children(vec![
                            Text::new(text)
                                .size(fonts.cyri.scale(SLIDER_TEXT_SIZE))
                                .color(DISABLED_TEXT_COLOR)
                                .into(),
                            // "Disabled" slider
                            // TODO: add iced support for disabled sliders (like buttons)
                            Slider::new(state, 0..=max, selected_val, |_| Message::DoNothing)
                                .height(SLIDER_HEIGHT)
                                .style(style::slider::Style {
                                    cursor: style::slider::Cursor::Color(Rgba::zero()),
                                    bar: style::slider::Bar::Image(
                                        imgs.slider_range,
                                        Rgba::from_translucent(255, 51),
                                        SLIDER_BAR_PAD,
                                    ),
                                    labels: false,
                                    ..Default::default()
                                })
                                .into(),
                        ])
                        .align_items(Align::Center)
                        .into()
                    }
                }

                let slider_options = Column::with_children(vec![
                    char_slider(
                        i18n.get_msg("char_selection-hair_style").into_owned(),
                        &mut sliders.hair_style,
                        body.species.num_hair_styles(body.body_type) - 1,
                        body.hair_style,
                        Message::HairStyle,
                        (fonts, imgs),
                    ),
                    char_slider(
                        i18n.get_msg("char_selection-hair_color").into_owned(),
                        &mut sliders.hair_color,
                        body.species.num_hair_colors() - 1,
                        body.hair_color,
                        Message::HairColor,
                        (fonts, imgs),
                    ),
                    char_slider(
                        i18n.get_msg("char_selection-skin").into_owned(),
                        &mut sliders.skin,
                        body.species.num_skin_colors() - 1,
                        body.skin,
                        Message::Skin,
                        (fonts, imgs),
                    ),
                    char_slider(
                        i18n.get_msg("char_selection-eyeshape").into_owned(),
                        &mut sliders.eyes,
                        body.species.num_eyes(body.body_type) - 1,
                        body.eyes,
                        Message::Eyes,
                        (fonts, imgs),
                    ),
                    char_slider(
                        i18n.get_msg("char_selection-eye_color").into_owned(),
                        &mut sliders.eye_color,
                        body.species.num_eye_colors() - 1,
                        body.eye_color,
                        Message::EyeColor,
                        (fonts, imgs),
                    ),
                    char_slider_greyable(
                        body.species.num_accessories(body.body_type) > 1,
                        i18n.get_msg("char_selection-accessories").into_owned(),
                        &mut sliders.accessory,
                        body.species.num_accessories(body.body_type) - 1,
                        body.accessory,
                        Message::Accessory,
                        (fonts, imgs),
                    ),
                    char_slider_greyable(
                        body.species.num_beards(body.body_type) > 1,
                        i18n.get_msg("char_selection-beard").into_owned(),
                        &mut sliders.beard,
                        body.species.num_beards(body.body_type) - 1,
                        body.beard,
                        Message::Beard,
                        (fonts, imgs),
                    ),
                ])
                .max_width(200)
                .padding(5);

                const CHAR_DICE_SIZE: u16 = 50;
                let rand_character = Button::new(
                    rand_character_button,
                    Space::new(Length::Units(CHAR_DICE_SIZE), Length::Units(CHAR_DICE_SIZE)),
                )
                .style(
                    style::button::Style::new(imgs.dice)
                        .hover_image(imgs.dice_hover)
                        .press_image(imgs.dice_press),
                )
                .on_press(Message::RandomizeCharacter)
                .with_tooltip(tooltip_manager, move || {
                    let tooltip_text = i18n.get_msg("common-rand_appearance");
                    tooltip::text(&tooltip_text, tooltip_style)
                });

                let column_content = vec![
                    body_type.into(),
                    tool.into(),
                    species.into(),
                    slider_options.into(),
                    rand_character.into(),
                ];

                let left_column = Container::new(
                    Scrollable::new(scroll)
                        .push(
                            Column::with_children(column_content)
                                .align_items(Align::Center)
                                .width(Length::Fill)
                                .spacing(5),
                        )
                        .padding(5)
                        .width(Length::Fill)
                        .align_items(Align::Center)
                        .style(style::scrollable::Style {
                            track: None,
                            scroller: style::scrollable::Scroller::Color(UI_MAIN),
                        }),
                )
                .width(Length::Units(320)) // TODO: see if we can get iced to work with settings below
                //.max_width(360)
                //.width(Length::Fill)
                .height(Length::Fill);

                let left_column = Column::with_children(vec![
                    Container::new(left_column)
                        .style(style::container::Style::color(Rgba::from_translucent(
                            0,
                            BANNER_ALPHA,
                        )))
                        .width(Length::Units(320))
                        .center_x()
                        .into(),
                    Image::new(imgs.frame_bottom)
                        .height(Length::Units(40))
                        .width(Length::Units(320))
                        .color(Rgba::from_translucent(0, BANNER_ALPHA))
                        .into(),
                ])
                .height(Length::Fill);

                let top = Row::with_children(vec![
                    left_column.into(),
                    MouseDetector::new(&mut self.mouse_detector, Length::Fill, Length::Fill).into(),
                ])
                .padding(10)
                .width(Length::Fill)
                .height(Length::Fill);

                let back = neat_button(
                    back_button,
                    i18n.get_msg("common-back").into_owned(),
                    FILL_FRAC_ONE,
                    button_style,
                    Some(Message::Back),
                );

                const NAME_DICE_SIZE: u16 = 35;
                let rand_name = Button::new(
                    rand_name_button,
                    Space::new(Length::Units(NAME_DICE_SIZE), Length::Units(NAME_DICE_SIZE)),
                )
                .style(
                    style::button::Style::new(imgs.dice)
                        .hover_image(imgs.dice_hover)
                        .press_image(imgs.dice_press),
                )
                .on_press(Message::RandomizeName)
                .with_tooltip(tooltip_manager, move || {
                    let tooltip_text = i18n.get_msg("common-rand_name");
                    tooltip::text(&tooltip_text, tooltip_style)
                });

                let confirm_msg = if let Some(character_id) = character_id {
                    Message::ConfirmEdit(*character_id)
                } else {
                    Message::CreateCharacter
                };

                let name_input = BackgroundContainer::new(
                    Image::new(imgs.name_input)
                        .height(Length::Units(40))
                        .fix_aspect_ratio(),
                    TextInput::new(
                        name_input,
                        &i18n.get_msg("character_window-character_name"),
                        name,
                        Message::Name,
                    )
                    .size(25)
                    .on_submit(confirm_msg.clone()),
                )
                .padding(Padding::new().horizontal(7).top(5));

                let bottom_center = Container::new(
                    Row::with_children(vec![
                        rand_name.into(),
                        name_input.into(),
                        Space::new(Length::Units(NAME_DICE_SIZE), Length::Units(NAME_DICE_SIZE))
                            .into(),
                    ])
                    .align_items(Align::Center)
                    .spacing(5)
                    .padding(16),
                )
                .style(style::container::Style::color(Rgba::new(0, 0, 0, 100)));

                let create = neat_button(
                    create_button,
                    i18n.get_msg(if character_id.is_some() {
                        "common-confirm"
                    } else {
                        "common-create"
                    }),
                    FILL_FRAC_ONE,
                    button_style,
                    (!name.is_empty()).then_some(confirm_msg),
                );

                let create: Element<Message> = if name.is_empty() {
                    create
                        .with_tooltip(tooltip_manager, move || {
                            let tooltip_text = i18n.get_msg("char_selection-create_info_name");
                            tooltip::text(&tooltip_text, tooltip_style)
                        })
                        .into()
                } else {
                    create
                };

                let bottom = Row::with_children(vec![
                    Container::new(back)
                        .width(Length::Fill)
                        .height(Length::Units(SMALL_BUTTON_HEIGHT))
                        .into(),
                    Container::new(bottom_center)
                        .width(Length::Fill)
                        .center_x()
                        .into(),
                    Container::new(create)
                        .width(Length::Fill)
                        .height(Length::Units(SMALL_BUTTON_HEIGHT))
                        .align_x(Align::End)
                        .into(),
                ])
                .align_items(Align::End);

                Column::with_children(vec![top.into(), bottom.into()])
                    .width(Length::Fill)
                    .height(Length::Fill)
                    .padding(5)
                    .into()
            },
        };

        // TODO: There is probably a better way to conditionally add in the warning box
        // here
        if let Some(mismatched_version) = &self.server_mismatched_version {
            let warning = Text::<IcedRenderer>::new(format!(
                "{}\n{}: {} {}: {}",
                i18n.get_msg("char_selection-version_mismatch"),
                i18n.get_msg("main-login-server_version"),
                mismatched_version,
                i18n.get_msg("main-login-client_version"),
                *common::util::GIT_HASH
            ))
            .size(self.fonts.cyri.scale(18))
            .color(iced::Color::from_rgb(1.0, 0.0, 0.0))
            .width(Length::Fill)
            .horizontal_alignment(HorizontalAlignment::Center);
            let warning_container =
                Container::new(Row::with_children(vec![warning.into()]).width(Length::Fill))
                    .style(style::container::Style::color(Rgba::new(0, 0, 0, 217)))
                    .padding(12)
                    .center_x()
                    .width(Length::Fill);

            Container::new(
                Column::with_children(vec![top_text.into(), warning_container.into(), content])
                    .spacing(3)
                    .width(Length::Fill)
                    .height(Length::Fill),
            )
            .padding(3)
            .into()
        } else {
            Container::new(
                Column::with_children(vec![top_text.into(), content])
                    .spacing(3)
                    .width(Length::Fill)
                    .height(Length::Fill),
            )
            .padding(3)
            .into()
        }
    }

    fn update(&mut self, message: Message, events: &mut Vec<Event>, characters: &[CharacterItem]) {
        match message {
            Message::Back => {
                if matches!(&self.mode, Mode::CreateOrEdit { .. }) {
                    self.mode = Mode::select(None);
                }
            },
            Message::Logout => {
                events.push(Event::Logout);
            },
            Message::EnterWorld => {
                if let (Mode::Select { .. }, Some(selected)) = (&self.mode, self.selected) {
                    events.push(Event::Play(selected));
                }
            },
            Message::Spectate => {
                if matches!(self.mode, Mode::Select { .. }) {
                    events.push(Event::Spectate);
                }
            },
            Message::Select(id) => {
                if let Mode::Select { .. } = &mut self.mode {
                    self.selected = Some(id);
                    events.push(Event::SelectCharacter(Some(id)))
                }
            },
            Message::Delete(idx) => {
                if let Mode::Select { info_content, .. } = &mut self.mode {
                    *info_content = Some(InfoContent::Deletion(idx));
                }
            },
            Message::Edit(idx) => {
                if matches!(&self.mode, Mode::Select { .. }) {
                    if let Some(character) = characters.get(idx) {
                        if let comp::Body::Humanoid(body) = character.body {
                            if let Some(id) = character.character.id {
                                self.mode = Mode::edit(
                                    character.character.alias.clone(),
                                    id,
                                    body,
                                    &character.inventory,
                                );
                            }
                        }
                    }
                }
            },
            Message::NewCharacter => {
                if matches!(&self.mode, Mode::Select { .. }) {
                    self.mode = Mode::create(self.default_name.clone());
                }
            },
            Message::CreateCharacter => {
                if let Mode::CreateOrEdit {
                    name,
                    body,
                    mainhand,
                    offhand,
                    ..
                } = &self.mode
                {
                    events.push(Event::AddCharacter {
                        alias: name.clone(),
                        mainhand: mainhand.map(String::from),
                        offhand: offhand.map(String::from),
                        body: comp::Body::Humanoid(*body),
                    });
                    self.mode = Mode::select(Some(InfoContent::CreatingCharacter));
                }
            },
            Message::ConfirmEdit(character_id) => {
                if let Mode::CreateOrEdit { name, body, .. } = &self.mode {
                    events.push(Event::EditCharacter {
                        alias: name.clone(),
                        character_id,
                        body: comp::Body::Humanoid(*body),
                    });
                    self.mode = Mode::select(Some(InfoContent::EditingCharacter));
                }
            },
            Message::Name(value) => {
                if let Mode::CreateOrEdit { name, .. } = &mut self.mode {
                    *name = value.chars().take(MAX_NAME_LENGTH).collect();
                }
            },
            Message::BodyType(value) => {
                if let Mode::CreateOrEdit { body, .. } = &mut self.mode {
                    body.body_type = value;
                    body.validate();
                }
            },
            Message::Species(value) => {
                if let Mode::CreateOrEdit { body, .. } = &mut self.mode {
                    body.species = value;
                    body.validate();
                }
            },
            Message::Tool(value) => {
                if let Mode::CreateOrEdit {
                    mainhand,
                    offhand,
                    inventory,
                    ..
                } = &mut self.mode
                {
                    *mainhand = value.0;
                    *offhand = value.1;
                    inventory.replace_loadout_item(
                        EquipSlot::ActiveMainhand,
                        mainhand.map(Item::new_from_asset_expect),
                    );
                    inventory.replace_loadout_item(
                        EquipSlot::ActiveOffhand,
                        offhand.map(Item::new_from_asset_expect),
                    );
                }
            },
            //Todo: Add species and body type to randomization.
            Message::RandomizeCharacter => {
                if let Mode::CreateOrEdit { body, .. } = &mut self.mode {
                    use rand::Rng;
                    let body_type = body.body_type;
                    let species = body.species;
                    let mut rng = rand::thread_rng();
                    body.hair_style = rng.gen_range(0..species.num_hair_styles(body_type));
                    body.beard = rng.gen_range(0..species.num_beards(body_type));
                    body.accessory = rng.gen_range(0..species.num_accessories(body_type));
                    body.hair_color = rng.gen_range(0..species.num_hair_colors());
                    body.skin = rng.gen_range(0..species.num_skin_colors());
                    body.eye_color = rng.gen_range(0..species.num_eye_colors());
                    body.eyes = rng.gen_range(0..species.num_eyes(body_type));
                }
            },

            Message::RandomizeName => {
                if let Mode::CreateOrEdit { name, body, .. } = &mut self.mode {
                    use common::npc;
                    *name = npc::get_npc_name(
                        npc::NpcKind::Humanoid,
                        npc::BodyType::from_body(comp::Body::Humanoid(*body)),
                    );
                }
            },

            Message::ConfirmDeletion => {
                if let Mode::Select { info_content, .. } = &mut self.mode {
                    if let Some(InfoContent::Deletion(idx)) = info_content {
                        if let Some(id) = characters.get(*idx).and_then(|i| i.character.id) {
                            events.push(Event::DeleteCharacter(id));
                            // Deselect if the selected character was deleted
                            if Some(id) == self.selected {
                                self.selected = None;
                                events.push(Event::SelectCharacter(None));
                            }
                        }
                        *info_content = None;
                    }
                }
            },
            Message::CancelDeletion => {
                if let Mode::Select { info_content, .. } = &mut self.mode {
                    if let Some(InfoContent::Deletion(_)) = info_content {
                        *info_content = None;
                    }
                }
            },
            Message::ClearCharacterListError => {
                events.push(Event::ClearCharacterListError);
            },
            Message::HairStyle(value) => {
                if let Mode::CreateOrEdit { body, .. } = &mut self.mode {
                    body.hair_style = value;
                    body.validate();
                }
            },
            Message::HairColor(value) => {
                if let Mode::CreateOrEdit { body, .. } = &mut self.mode {
                    body.hair_color = value;
                    body.validate();
                }
            },
            Message::Skin(value) => {
                if let Mode::CreateOrEdit { body, .. } = &mut self.mode {
                    body.skin = value;
                    body.validate();
                }
            },
            Message::Eyes(value) => {
                if let Mode::CreateOrEdit { body, .. } = &mut self.mode {
                    body.eyes = value;
                    body.validate();
                }
            },
            Message::EyeColor(value) => {
                if let Mode::CreateOrEdit { body, .. } = &mut self.mode {
                    body.eye_color = value;
                    body.validate();
                }
            },
            Message::Accessory(value) => {
                if let Mode::CreateOrEdit { body, .. } = &mut self.mode {
                    body.accessory = value;
                    body.validate();
                }
            },
            Message::Beard(value) => {
                if let Mode::CreateOrEdit { body, .. } = &mut self.mode {
                    body.beard = value;
                    body.validate();
                }
            },
            Message::DoNothing => {},
        }
    }

    /// Get the character to display
    pub fn display_body_inventory<'a>(
        &'a self,
        characters: &'a [CharacterItem],
    ) -> Option<(comp::Body, &'a Inventory)> {
        match &self.mode {
            Mode::Select { .. } => self
                .selected
                .and_then(|id| characters.iter().find(|i| i.character.id == Some(id)))
                .map(|i| (i.body, &i.inventory)),
            Mode::CreateOrEdit {
                inventory, body, ..
            } => Some((comp::Body::Humanoid(*body), inventory)),
        }
    }
}

pub struct CharSelectionUi {
    ui: Ui,
    controls: Controls,
    enter_pressed: bool,
    select_character: Option<CharacterId>,
    pub error: Option<String>,
}

impl CharSelectionUi {
    pub fn new(global_state: &mut GlobalState, client: &Client) -> Self {
        // Load up the last selected character for this server
        let server_name = &client.server_info().name;
        let selected_character = global_state.profile.get_selected_character(server_name);

        // Load language
        let i18n = global_state.i18n.read();

        // TODO: don't add default font twice
        let font = ui::ice::load_font(&i18n.fonts().get("cyri").unwrap().asset_key);

        let mut ui = Ui::new(
            &mut global_state.window,
            font,
            global_state.settings.interface.ui_scale,
        )
        .unwrap();

        let fonts = Fonts::load(i18n.fonts(), &mut ui).expect("Impossible to load fonts");

        #[cfg(feature = "singleplayer")]
        let default_name = match global_state.singleplayer {
            Some(_) => String::new(),
            None => global_state.settings.networking.username.clone(),
        };

        #[cfg(not(feature = "singleplayer"))]
        let default_name = global_state.settings.networking.username.clone();

        let controls = Controls::new(
            fonts,
            Imgs::load(&mut ui).expect("Failed to load images"),
            selected_character,
            default_name,
            client.server_info(),
        );

        Self {
            ui,
            controls,
            enter_pressed: false,
            select_character: None,
            error: None,
        }
    }

    pub fn display_body_inventory<'a>(
        &'a self,
        characters: &'a [CharacterItem],
    ) -> Option<(comp::Body, &'a Inventory)> {
        self.controls.display_body_inventory(characters)
    }

    pub fn handle_event(&mut self, event: window::Event) -> bool {
        match event {
            window::Event::IcedUi(event) => {
                // Enter Key pressed
                use iced::keyboard;
                if let iced::Event::Keyboard(keyboard::Event::KeyPressed {
                    key_code: keyboard::KeyCode::Enter,
                    ..
                }) = event
                {
                    self.enter_pressed = true;
                }

                self.ui.handle_event(event);
                true
            },
            window::Event::MouseButton(_, window::PressState::Pressed) => {
                !self.controls.mouse_detector.mouse_over()
            },
            window::Event::ScaleFactorChanged(s) => {
                self.ui.scale_factor_changed(s);
                false
            },
            _ => false,
        }
    }

    pub fn update_language(&mut self, i18n: LocalizationHandle) {
        let i18n = i18n.read();
        let font = ui::ice::load_font(&i18n.fonts().get("cyri").unwrap().asset_key);

        self.ui.clear_fonts(font);
        self.controls.fonts =
            Fonts::load(i18n.fonts(), &mut self.ui).expect("Impossible to load fonts!");
    }

    pub fn set_scale_mode(&mut self, scale_mode: ui::ScaleMode) {
        self.ui.set_scaling_mode(scale_mode);
    }

    pub fn select_character(&mut self, id: CharacterId) { self.select_character = Some(id); }

    pub fn display_error(&mut self, error: String) { self.error = Some(error); }

    // TODO: do we need whole client here or just character list?
    pub fn maintain(&mut self, global_state: &mut GlobalState, client: &Client) -> Vec<Event> {
        let mut events = Vec::new();
        let i18n = global_state.i18n.read();

        let (mut messages, _) = self.ui.maintain(
            self.controls
                .view(&global_state.settings, client, &self.error, &i18n),
            global_state.window.renderer_mut(),
            None,
            &mut global_state.clipboard,
        );

        if self.enter_pressed {
            self.enter_pressed = false;
            messages.push(match self.controls.mode {
                Mode::Select { .. } => Message::EnterWorld,
                Mode::CreateOrEdit { .. } => Message::CreateCharacter,
            });
        }

        if let Some(id) = self.select_character.take() {
            messages.push(Message::Select(id))
        }

        messages.into_iter().for_each(|message| {
            self.controls
                .update(message, &mut events, &client.character_list().characters)
        });

        events
    }

    pub fn render<'a>(&'a self, drawer: &mut UiDrawer<'_, 'a>) { self.ui.render(drawer); }
}

#[derive(Default)]
struct Sliders {
    hair_style: slider::State,
    hair_color: slider::State,
    skin: slider::State,
    eyes: slider::State,
    eye_color: slider::State,
    accessory: slider::State,
    beard: slider::State,
}<|MERGE_RESOLUTION|>--- conflicted
+++ resolved
@@ -776,14 +776,6 @@
                                 .size(fonts.cyri.scale(24))
                                 .into()
                         },
-<<<<<<< HEAD
-=======
-                        InfoContent::DeletingCharacter => {
-                            Text::new(i18n.get_msg("char_selection-deleting_character"))
-                                .size(fonts.cyri.scale(24))
-                                .into()
-                        },
->>>>>>> 6c456ac1
                         InfoContent::CharacterError(error) => Column::with_children(vec![
                             Text::new(error).size(fonts.cyri.scale(24)).into(),
                             Row::with_children(vec![neat_button(
