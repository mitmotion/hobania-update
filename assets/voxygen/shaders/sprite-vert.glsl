--- conflicted
+++ resolved
@@ -31,11 +31,7 @@
 	vec3 sprite_pos = (inst_mat * vec4(0, 0, 0, 1)).xyz;
 
 	f_pos = (inst_mat * vec4(v_pos * SCALE, 1)).xyz;
-<<<<<<< HEAD
-	f_pos.z -= min(32.0, pow(distance(focus_pos.xy, f_pos.xy) / (view_distance.x * 0.95), 20.0));
-=======
-	f_pos.z -= 25.0 * pow(distance(focus_pos.xy, f_pos.xy) / view_distance.x, 20.0);
->>>>>>> e690efe7
+	f_pos.z -= min(32.0, 25.0 * pow(distance(focus_pos.xy, f_pos.xy) / view_distance.x, 20.0));
 
 	// Wind waving
 	f_pos += inst_wind_sway * vec3(
