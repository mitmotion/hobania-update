use crate::{
    events::interaction::handle_tame_pet, persistence::PersistedComponents, state_ext::StateExt,
    Server,
};
use common::event::{EventBus, ServerEvent, ServerEventDiscriminants};
use common_base::span;
use entity_creation::{
    handle_beam, handle_create_npc, handle_create_ship, handle_create_waypoint,
    handle_initialize_character, handle_initialize_spectator, handle_loaded_character_data,
    handle_shockwave, handle_shoot,
};
use entity_manipulation::{
    handle_aura, handle_bonk, handle_buff, handle_change_ability, handle_combo_change,
    handle_delete, handle_destroy, handle_energy_change, handle_entity_attacked_hook,
    handle_explosion, handle_health_change, handle_knockback, handle_land_on_ground, handle_parry,
    handle_poise, handle_respawn, handle_teleport_to, handle_update_map_marker,
};
use group_manip::handle_group;
use information::handle_site_info;
use interaction::{
    handle_create_sprite, handle_lantern, handle_mine_block, handle_mount, handle_npc_interaction,
    handle_sound, handle_unmount,
};
use inventory_manip::handle_inventory;
use invite::{handle_invite, handle_invite_response};
use player::{handle_client_disconnect, handle_exit_ingame, handle_possess};
use specs::{Builder, Entity as EcsEntity, WorldExt};
use trade::handle_process_trade_action;

use crate::events::player::handle_character_delete;
pub use group_manip::update_map_markers;
pub(crate) use trade::cancel_trades_for;

mod entity_creation;
mod entity_manipulation;
mod group_manip;
mod information;
mod interaction;
mod inventory_manip;
mod invite;
mod player;
mod trade;

pub enum Event {
    ClientConnected {
        entity: EcsEntity,
    },
    ClientDisconnected {
        entity: EcsEntity,
    },
    Chat {
        entity: Option<EcsEntity>,
        msg: String,
    },
}

impl Server {
    pub fn handle_events(&mut self) -> Vec<Event> {
        span!(_guard, "handle_events", "Server::handle_events");
        let mut frontend_events = Vec::new();

        let mut commands = Vec::new();
        let mut chat_messages = Vec::new();

        let events = self
            .state
            .ecs()
            .read_resource::<EventBus<ServerEvent>>()
            .recv_all();

        use strum::VariantNames;
        let mut event_counts = vec![0u32; ServerEventDiscriminants::VARIANTS.len()];

        for event in events {
            // Count events by variant for metrics
            event_counts[ServerEventDiscriminants::from(&event) as usize] += 1;

            match event {
                ServerEvent::Explosion {
                    pos,
                    explosion,
                    owner,
                } => handle_explosion(self, pos, explosion, owner),
                ServerEvent::Bonk { pos, owner, target } => handle_bonk(self, pos, owner, target),
                ServerEvent::Shoot {
                    entity,
                    pos,
                    dir,
                    body,
                    light,
                    projectile,
                    speed,
                    object,
                } => handle_shoot(
                    self, entity, pos, dir, body, light, projectile, speed, object,
                ),
                ServerEvent::Shockwave {
                    properties,
                    pos,
                    ori,
                } => handle_shockwave(self, properties, pos, ori),
                ServerEvent::BeamSegment {
                    properties,
                    pos,
                    ori,
                } => handle_beam(self, properties, pos, ori),
                ServerEvent::Knockback { entity, impulse } => {
                    handle_knockback(self, entity, impulse)
                },
                ServerEvent::HealthChange { entity, change } => {
                    handle_health_change(self, entity, change)
                },
                ServerEvent::PoiseChange { entity, change } => handle_poise(self, entity, change),
                ServerEvent::Delete(entity) => handle_delete(self, entity),
                ServerEvent::Destroy { entity, cause } => handle_destroy(self, entity, cause),
                ServerEvent::InventoryManip(entity, manip) => handle_inventory(self, entity, manip),
                ServerEvent::GroupManip(entity, manip) => handle_group(self, entity, manip),
                ServerEvent::Respawn(entity) => handle_respawn(self, entity),
                ServerEvent::LandOnGround { entity, vel } => {
                    handle_land_on_ground(self, entity, vel)
                },
                ServerEvent::EnableLantern(entity) => handle_lantern(self, entity, true),
                ServerEvent::DisableLantern(entity) => handle_lantern(self, entity, false),
                ServerEvent::NpcInteract(interactor, target) => {
                    handle_npc_interaction(self, interactor, target)
                },
                ServerEvent::InitiateInvite(interactor, target, kind) => {
                    handle_invite(self, interactor, target, kind)
                },
                ServerEvent::InviteResponse(entity, response) => {
                    handle_invite_response(self, entity, response)
                },
                ServerEvent::ProcessTradeAction(entity, trade_id, action) => {
                    handle_process_trade_action(self, entity, trade_id, action);
                },
                ServerEvent::Mount(mounter, mountee) => handle_mount(self, mounter, mountee),
                ServerEvent::Unmount(mounter) => handle_unmount(self, mounter),
                ServerEvent::Possess(possessor_uid, possesse_uid) => {
                    handle_possess(self, possessor_uid, possesse_uid)
                },
                ServerEvent::InitCharacterData {
                    entity,
                    character_id,
<<<<<<< HEAD
                } => handle_initialize_character(self, entity, character_id),
                ServerEvent::DeleteCharacter {
                    entity,
                    requesting_player_uuid,
                    character_id,
                } => handle_character_delete(self, entity, requesting_player_uuid, character_id),
                ServerEvent::InitSpectator(entity) => handle_initialize_spectator(self, entity),
=======
                    requested_view_distances,
                } => handle_initialize_character(
                    self,
                    entity,
                    character_id,
                    requested_view_distances,
                ),
                ServerEvent::InitSpectator(entity, requested_view_distances) => {
                    handle_initialize_spectator(self, entity, requested_view_distances)
                },
>>>>>>> 6c456ac1
                ServerEvent::UpdateCharacterData { entity, components } => {
                    let (
                        body,
                        stats,
                        skill_set,
                        inventory,
                        waypoint,
                        pets,
                        active_abilities,
                        map_marker,
                    ) = components;
                    let components = PersistedComponents {
                        body,
                        stats,
                        skill_set,
                        inventory,
                        waypoint,
                        pets,
                        active_abilities,
                        map_marker,
                    };
                    handle_loaded_character_data(self, entity, components);
                },
                ServerEvent::ExitIngame { entity } => {
                    handle_exit_ingame(self, entity, false);
                },
                ServerEvent::CreateNpc {
                    pos,
                    stats,
                    skill_set,
                    health,
                    poise,
                    inventory,
                    body,
                    agent,
                    alignment,
                    scale,
                    anchor: home_chunk,
                    loot,
                    rtsim_entity,
                    projectile,
                } => handle_create_npc(
                    self,
                    pos,
                    stats,
                    skill_set,
                    health,
                    poise,
                    inventory,
                    body,
                    agent,
                    alignment,
                    scale,
                    loot,
                    home_chunk,
                    rtsim_entity,
                    projectile,
                ),
                ServerEvent::CreateShip {
                    pos,
                    ship,
                    mountable,
                    agent,
                    rtsim_entity,
                } => handle_create_ship(self, pos, ship, mountable, agent, rtsim_entity),
                ServerEvent::CreateWaypoint(pos) => handle_create_waypoint(self, pos),
                ServerEvent::ClientDisconnect(entity, reason) => {
                    frontend_events.push(handle_client_disconnect(self, entity, reason, false))
                },
                ServerEvent::ClientDisconnectWithoutPersistence(entity) => {
                    frontend_events.push(handle_client_disconnect(
                        self,
                        entity,
                        common::comp::DisconnectReason::Kicked,
                        true,
                    ))
                },
                ServerEvent::Command(entity, name, args) => {
                    commands.push((entity, name, args));
                },
                ServerEvent::Chat(msg) => {
                    chat_messages.push(msg);
                },
                ServerEvent::Aura {
                    entity,
                    aura_change,
                } => handle_aura(self, entity, aura_change),
                ServerEvent::Buff {
                    entity,
                    buff_change,
                } => handle_buff(self, entity, buff_change),
                ServerEvent::EnergyChange { entity, change } => {
                    handle_energy_change(self, entity, change)
                },
                ServerEvent::ComboChange { entity, change } => {
                    handle_combo_change(self, entity, change)
                },
                ServerEvent::Parry {
                    entity,
                    energy_cost,
                } => handle_parry(self, entity, energy_cost),
                ServerEvent::RequestSiteInfo { entity, id } => handle_site_info(self, entity, id),
                ServerEvent::MineBlock { entity, pos, tool } => {
                    handle_mine_block(self, entity, pos, tool)
                },
                ServerEvent::TeleportTo {
                    entity,
                    target,
                    max_range,
                } => handle_teleport_to(self, entity, target, max_range),
                ServerEvent::CreateSafezone { range, pos } => {
                    self.state.create_safezone(range, pos).build();
                },
                ServerEvent::Sound { sound } => handle_sound(self, &sound),
                ServerEvent::CreateSprite { pos, sprite } => {
                    handle_create_sprite(self, pos, sprite)
                },
                ServerEvent::TamePet {
                    pet_entity,
                    owner_entity,
                } => handle_tame_pet(self, pet_entity, owner_entity),
                ServerEvent::EntityAttackedHook { entity } => {
                    handle_entity_attacked_hook(self, entity)
                },
                ServerEvent::ChangeAbility {
                    entity,
                    slot,
                    auxiliary_key,
                    new_ability,
                } => handle_change_ability(self, entity, slot, auxiliary_key, new_ability),
                ServerEvent::UpdateMapMarker { entity, update } => {
                    handle_update_map_marker(self, entity, update)
                },
            }
        }

        {
            let server_event_metrics = self
                .state
                .ecs()
                .read_resource::<crate::metrics::ServerEventMetrics>();
            event_counts
                .into_iter()
                .zip(ServerEventDiscriminants::VARIANTS)
                .for_each(|(count, event_name)| {
                    server_event_metrics
                        .event_count
                        .with_label_values(&[event_name])
                        .inc_by(count.into());
                })
        }

        for (entity, name, args) in commands {
            self.process_command(entity, name, args);
        }

        for msg in chat_messages {
            self.state.send_chat(msg);
        }

        frontend_events
    }
}<|MERGE_RESOLUTION|>--- conflicted
+++ resolved
@@ -141,15 +141,6 @@
                 ServerEvent::InitCharacterData {
                     entity,
                     character_id,
-<<<<<<< HEAD
-                } => handle_initialize_character(self, entity, character_id),
-                ServerEvent::DeleteCharacter {
-                    entity,
-                    requesting_player_uuid,
-                    character_id,
-                } => handle_character_delete(self, entity, requesting_player_uuid, character_id),
-                ServerEvent::InitSpectator(entity) => handle_initialize_spectator(self, entity),
-=======
                     requested_view_distances,
                 } => handle_initialize_character(
                     self,
@@ -160,7 +151,11 @@
                 ServerEvent::InitSpectator(entity, requested_view_distances) => {
                     handle_initialize_spectator(self, entity, requested_view_distances)
                 },
->>>>>>> 6c456ac1
+                ServerEvent::DeleteCharacter {
+                    entity,
+                    requesting_player_uuid,
+                    character_id,
+                } => handle_character_delete(self, entity, requesting_player_uuid, character_id),
                 ServerEvent::UpdateCharacterData { entity, components } => {
                     let (
                         body,
