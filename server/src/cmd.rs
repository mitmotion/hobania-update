//! # Implementing new commands.
//! To implement a new command provide a handler function
//! in [do_command].

use crate::{
    client::Client,
    location::Locations,
    login_provider::LoginProvider,
    settings::{
        Ban, BanAction, BanInfo, EditableSetting, SettingError, WhitelistInfo, WhitelistRecord,
    },
    sys::terrain::NpcData,
    weather::WeatherSim,
    wiring,
    wiring::OutputFormula,
    Server, Settings, SpawnPoint, StateExt,
};
use assets::AssetExt;
use authc::Uuid;
use chrono::{NaiveTime, Timelike, Utc};
use common::{
    assets,
    calendar::Calendar,
    cmd::{
        KitSpec, ServerChatCommand, BUFF_PACK, BUFF_PARSER, ITEM_SPECS, KIT_MANIFEST_PATH,
        PRESET_MANIFEST_PATH,
    },
    comp::{
        self,
        aura::{Aura, AuraKind, AuraTarget},
        buff::{Buff, BuffCategory, BuffData, BuffKind, BuffSource},
        inventory::item::{tool::AbilityMap, MaterialStatManifest, Quality},
        invite::InviteKind,
        AdminRole, ChatType, Inventory, Item, LightEmitter, WaypointArea,
    },
    depot,
    effect::Effect,
    event::{EventBus, ServerEvent},
    generation::{EntityConfig, EntityInfo},
    link::Is,
    mounting::Rider,
    npc::{self, get_npc_name},
    parse_cmd_args,
    resources::{BattleMode, PlayerPhysicsSettings, Time, TimeOfDay},
    terrain::{Block, BlockKind, SpriteKind, TerrainChunkSize},
    uid::{Uid, UidAllocator},
    vol::{ReadVol, RectVolSize},
    weather, Damage, DamageKind, DamageSource, Explosion, LoadoutBuilder, RadiusEffect,
};
use common_net::{
    msg::{DisconnectReason, Notification, PlayerListUpdate, ServerGeneral},
    sync::WorldSyncExt,
};
use common_state::{BuildAreaError, BuildAreas};
use core::{cmp::Ordering, convert::TryFrom, time::Duration};
use hashbrown::{HashMap, HashSet};
use humantime::Duration as HumanDuration;
use rand::{thread_rng, Rng};
use specs::{
    saveload::MarkerAllocator, storage::StorageEntry, Builder, Entity as EcsEntity, Join, WorldExt,
};
use std::{str::FromStr, sync::Arc};
use vek::*;
use wiring::{Circuit, Wire, WireNode, WiringAction, WiringActionEffect, WiringElement};
use world::util::Sampler;

use common::comp::Alignment;
use tracing::{error, info, warn};

pub trait ChatCommandExt {
    fn execute(&self, server: &mut Server, entity: EcsEntity, args: Vec<String>);
}
impl ChatCommandExt for ServerChatCommand {
    fn execute(&self, server: &mut Server, entity: EcsEntity, args: Vec<String>) {
        if let Err(err) = do_command(server, entity, entity, args, self) {
            server.notify_client(
                entity,
                ServerGeneral::server_msg(ChatType::CommandError, err),
            );
        }
    }
}

type CmdResult<T> = Result<T, String>;

/// Handler function called when the command is executed.
/// # Arguments
/// * `&mut Server` - the `Server` instance executing the command.
/// * `EcsEntity` - an `Entity` corresponding to the player that invoked the
///   command.
/// * `EcsEntity` - an `Entity` for the player on whom the command is invoked.
///   This differs from the previous argument when using /sudo
/// * `Vec<String>` - a `Vec<String>` containing the arguments of the command
///   after the keyword.
/// * `&ChatCommand` - the command to execute with the above arguments.
/// Handler functions must parse arguments from the the given `String`
/// (`parse_args!` exists for this purpose).
///
/// # Returns
///
/// A `Result` that is `Ok` if the command went smoothly, and `Err` if it
/// failed; on failure, the string is sent to the client who initiated the
/// command.
type CommandHandler =
    fn(&mut Server, EcsEntity, EcsEntity, Vec<String>, &ServerChatCommand) -> CmdResult<()>;

fn do_command(
    server: &mut Server,
    client: EcsEntity,
    target: EcsEntity,
    args: Vec<String>,
    cmd: &ServerChatCommand,
) -> CmdResult<()> {
    // Make sure your role is at least high enough to execute this command.
    if cmd.needs_role() > server.entity_admin_role(client) {
        return Err(format!(
            "You don't have permission to use '/{}'.",
            cmd.keyword()
        ));
    }

    let handler: CommandHandler = match cmd {
        ServerChatCommand::Adminify => handle_adminify,
        ServerChatCommand::Airship => handle_spawn_airship,
        ServerChatCommand::Alias => handle_alias,
        ServerChatCommand::ApplyBuff => handle_apply_buff,
        ServerChatCommand::Ban => handle_ban,
        ServerChatCommand::BattleMode => handle_battlemode,
        ServerChatCommand::BattleModeForce => handle_battlemode_force,
        ServerChatCommand::Build => handle_build,
        ServerChatCommand::BuildAreaAdd => handle_build_area_add,
        ServerChatCommand::BuildAreaList => handle_build_area_list,
        ServerChatCommand::BuildAreaRemove => handle_build_area_remove,
        ServerChatCommand::Campfire => handle_spawn_campfire,
        ServerChatCommand::DebugColumn => handle_debug_column,
        ServerChatCommand::DisconnectAllPlayers => handle_disconnect_all_players,
        ServerChatCommand::DropAll => handle_drop_all,
        ServerChatCommand::Dummy => handle_spawn_training_dummy,
        ServerChatCommand::Explosion => handle_explosion,
        ServerChatCommand::Faction => handle_faction,
        ServerChatCommand::GiveItem => handle_give_item,
        ServerChatCommand::Goto => handle_goto,
        ServerChatCommand::Group => handle_group,
        ServerChatCommand::GroupInvite => handle_group_invite,
        ServerChatCommand::GroupKick => handle_group_kick,
        ServerChatCommand::GroupLeave => handle_group_leave,
        ServerChatCommand::GroupPromote => handle_group_promote,
        ServerChatCommand::Health => handle_health,
        ServerChatCommand::Help => handle_help,
        ServerChatCommand::Home => handle_home,
        ServerChatCommand::JoinFaction => handle_join_faction,
        ServerChatCommand::Jump => handle_jump,
        ServerChatCommand::Kick => handle_kick,
        ServerChatCommand::Kill => handle_kill,
        ServerChatCommand::KillNpcs => handle_kill_npcs,
        ServerChatCommand::Kit => handle_kit,
        ServerChatCommand::Lantern => handle_lantern,
        ServerChatCommand::Light => handle_light,
        ServerChatCommand::MakeBlock => handle_make_block,
        ServerChatCommand::MakeNpc => handle_make_npc,
        ServerChatCommand::MakeSprite => handle_make_sprite,
        ServerChatCommand::Motd => handle_motd,
        ServerChatCommand::Object => handle_object,
        ServerChatCommand::PermitBuild => handle_permit_build,
        ServerChatCommand::Players => handle_players,
        ServerChatCommand::Region => handle_region,
        ServerChatCommand::ReloadChunks => handle_reload_chunks,
        ServerChatCommand::RemoveLights => handle_remove_lights,
        ServerChatCommand::RevokeBuild => handle_revoke_build,
        ServerChatCommand::RevokeBuildAll => handle_revoke_build_all,
        ServerChatCommand::Safezone => handle_safezone,
        ServerChatCommand::Say => handle_say,
        ServerChatCommand::ServerPhysics => handle_server_physics,
        ServerChatCommand::SetMotd => handle_set_motd,
        ServerChatCommand::Ship => handle_spawn_ship,
        ServerChatCommand::Site => handle_site,
        ServerChatCommand::SkillPoint => handle_skill_point,
        ServerChatCommand::SkillPreset => handle_skill_preset,
        ServerChatCommand::Spawn => handle_spawn,
        ServerChatCommand::Sudo => handle_sudo,
        ServerChatCommand::Tell => handle_tell,
        ServerChatCommand::Time => handle_time,
        ServerChatCommand::Tp => handle_tp,
        ServerChatCommand::Unban => handle_unban,
        ServerChatCommand::Version => handle_version,
        ServerChatCommand::Waypoint => handle_waypoint,
        ServerChatCommand::Wiring => handle_spawn_wiring,
        ServerChatCommand::Whitelist => handle_whitelist,
        ServerChatCommand::World => handle_world,
        ServerChatCommand::MakeVolume => handle_make_volume,
        ServerChatCommand::Location => handle_location,
        ServerChatCommand::CreateLocation => handle_create_location,
        ServerChatCommand::DeleteLocation => handle_delete_location,
        ServerChatCommand::WeatherZone => handle_weather_zone,
    };

    handler(server, client, target, args, cmd)
}

// Fallibly get position of entity with the given descriptor (used for error
// message).
fn position(server: &Server, entity: EcsEntity, descriptor: &str) -> CmdResult<comp::Pos> {
    server
        .state
        .ecs()
        .read_storage::<comp::Pos>()
        .get(entity)
        .copied()
        .ok_or_else(|| format!("Cannot get position for {:?}!", descriptor))
}

fn position_mut<T>(
    server: &mut Server,
    entity: EcsEntity,
    descriptor: &str,
    f: impl for<'a> FnOnce(&'a mut comp::Pos) -> T,
) -> CmdResult<T> {
    let entity = server
        .state
        .ecs()
        .read_storage::<Is<Rider>>()
        .get(entity)
        .and_then(|is_rider| {
            server
                .state
                .ecs()
                .read_resource::<UidAllocator>()
                .retrieve_entity_internal(is_rider.mount.into())
        })
        .unwrap_or(entity);

    let res = server
        .state
        .ecs()
        .write_storage::<comp::Pos>()
        .get_mut(entity)
        .map(f)
        .ok_or_else(|| format!("Cannot get position for {:?}!", descriptor));
    if res.is_ok() {
        let _ = server
            .state
            .ecs()
            .write_storage::<comp::ForceUpdate>()
            .insert(entity, comp::ForceUpdate);
    }
    res
}

fn insert_or_replace_component<C: specs::Component>(
    server: &mut Server,
    entity: EcsEntity,
    component: C,
    descriptor: &str,
) -> CmdResult<()> {
    server
        .state
        .ecs_mut()
        .write_storage()
        .insert(entity, component)
        .and(Ok(()))
        .map_err(|_| format!("Entity {:?} is dead!", descriptor))
}

fn uuid(server: &Server, entity: EcsEntity, descriptor: &str) -> CmdResult<Uuid> {
    server
        .state
        .ecs()
        .read_storage::<comp::Player>()
        .get(entity)
        .map(|player| player.uuid())
        .ok_or_else(|| format!("Cannot get player information for {:?}", descriptor))
}

fn real_role(server: &Server, uuid: Uuid, descriptor: &str) -> CmdResult<comp::AdminRole> {
    server
        .editable_settings()
        .admins
        .get(&uuid)
        .map(|record| record.role.into())
        .ok_or_else(|| format!("Cannot get administrator roles for {:?} uuid", descriptor))
}

// Fallibly get uid of entity with the given descriptor (used for error
// message).
fn uid(server: &Server, target: EcsEntity, descriptor: &str) -> CmdResult<Uid> {
    server
        .state
        .ecs()
        .read_storage::<Uid>()
        .get(target)
        .copied()
        .ok_or_else(|| format!("Cannot get uid for {:?}", descriptor))
}

fn area(server: &mut Server, area_name: &str) -> CmdResult<depot::Id<vek::Aabb<i32>>> {
    server
        .state
        .mut_resource::<BuildAreas>()
        .area_names()
        .get(area_name)
        .copied()
        .ok_or_else(|| format!("Area name not found: {}", area_name))
}

// Prevent use through sudo.
fn no_sudo(client: EcsEntity, target: EcsEntity) -> CmdResult<()> {
    if client == target {
        Ok(())
    } else {
        // This happens when [ab]using /sudo
        Err("It's rude to impersonate people".into())
    }
}

/// Ensure that client role is above target role, for the purpose of performing
/// some (often permanent) administrative action on the target.  Note that this
/// function is *not* a replacement for actually verifying that the client
/// should be able to execute the command at all, which still needs to be
/// rechecked, nor does it guarantee that either the client or the target
/// actually have an entry in the admin settings file.
///
/// For our purposes, there are *two* roles--temporary role, and permanent role.
/// For the purpose of these checks, currently *any* permanent role overrides
/// *any* temporary role (this may change if more roles are added that aren't
/// moderator or administrator).  If the permanent roles match, the temporary
/// roles are used as a tiebreaker.  /adminify should ensure that no one's
/// temporary role can be different from their permanent role without someone
/// with a higher role than their permanent role allowing it, and only permanent
/// roles should be recorded in the settings files.
fn verify_above_role(
    server: &mut Server,
    (client, client_uuid): (EcsEntity, Uuid),
    (player, player_uuid): (EcsEntity, Uuid),
    reason: &str,
) -> CmdResult<()> {
    let client_temp = server.entity_admin_role(client);
    let client_perm = server
        .editable_settings()
        .admins
        .get(&client_uuid)
        .map(|record| record.role);

    let player_temp = server.entity_admin_role(player);
    let player_perm = server
        .editable_settings()
        .admins
        .get(&player_uuid)
        .map(|record| record.role);

    if client_perm > player_perm || client_perm == player_perm && client_temp > player_temp {
        Ok(())
    } else {
        Err(reason.into())
    }
}

fn find_alias(ecs: &specs::World, alias: &str) -> CmdResult<(EcsEntity, Uuid)> {
    (&ecs.entities(), &ecs.read_storage::<comp::Player>())
        .join()
        .find(|(_, player)| player.alias == alias)
        .map(|(entity, player)| (entity, player.uuid()))
        .ok_or_else(|| format!("Player {:?} not found!", alias))
}

fn find_uuid(ecs: &specs::World, uuid: Uuid) -> CmdResult<EcsEntity> {
    (&ecs.entities(), &ecs.read_storage::<comp::Player>())
        .join()
        .find(|(_, player)| player.uuid() == uuid)
        .map(|(entity, _)| entity)
        .ok_or_else(|| format!("Player with UUID {:?} not found!", uuid))
}

fn find_username(server: &mut Server, username: &str) -> CmdResult<Uuid> {
    server
        .state
        .mut_resource::<LoginProvider>()
        .username_to_uuid(username)
        .map_err(|_| format!("Unable to determine UUID for username {:?}", username))
}

/// NOTE: Intended to be run only on logged-in clients.
fn uuid_to_username(
    server: &mut Server,
    fallback_entity: EcsEntity,
    uuid: Uuid,
) -> CmdResult<String> {
    let make_err = || format!("Unable to determine username for UUID {:?}", uuid);
    let player_storage = server.state.ecs().read_storage::<comp::Player>();

    let fallback_alias = &player_storage
        .get(fallback_entity)
        .ok_or_else(make_err)?
        .alias;

    server
        .state
        .ecs()
        .read_resource::<LoginProvider>()
        .uuid_to_username(uuid, fallback_alias)
        .map_err(|_| make_err())
}

fn edit_setting_feedback<S: EditableSetting>(
    server: &mut Server,
    client: EcsEntity,
    result: Option<(String, Result<(), SettingError<S>>)>,
    failure: impl FnOnce() -> String,
) -> CmdResult<()> {
    let (info, result) = result.ok_or_else(failure)?;
    match result {
        Ok(()) => {
            server.notify_client(
                client,
                ServerGeneral::server_msg(ChatType::CommandInfo, info),
            );
            Ok(())
        },
        Err(SettingError::Io(err)) => {
            warn!(
                ?err,
                "Failed to write settings file to disk, but succeeded in memory (success message: \
                 {})",
                info,
            );
            server.notify_client(
                client,
                ServerGeneral::server_msg(
                    ChatType::CommandError,
                    format!(
                        "Failed to write settings file to disk, but succeeded in memory.\n
                            Error (storage): {:?}\n
                            Success (memory): {}",
                        err, info
                    ),
                ),
            );
            Ok(())
        },
        Err(SettingError::Integrity(err)) => Err(format!(
            "Encountered an error while validating the request: {:?}",
            err
        )),
    }
}

fn handle_drop_all(
    server: &mut Server,
    _client: EcsEntity,
    target: EcsEntity,
    _args: Vec<String>,
    _action: &ServerChatCommand,
) -> CmdResult<()> {
    let pos = position(server, target, "target")?;

    let mut items = Vec::new();
    if let Some(mut inventory) = server
        .state
        .ecs()
        .write_storage::<comp::Inventory>()
        .get_mut(target)
    {
        items = inventory.drain().collect();
    }

    let mut rng = rand::thread_rng();

    let item_to_place = items
        .into_iter()
        .filter(|i| !matches!(i.quality(), Quality::Debug));
    for item in item_to_place {
        let vel = Vec3::new(rng.gen_range(-0.1..0.1), rng.gen_range(-0.1..0.1), 0.5);

        server
            .state
            .create_item_drop(Default::default(), item)
            .with(comp::Pos(Vec3::new(
                pos.0.x + rng.gen_range(5.0..10.0),
                pos.0.y + rng.gen_range(5.0..10.0),
                pos.0.z + 5.0,
            )))
            .with(comp::Vel(vel))
            .build();
    }

    Ok(())
}

fn handle_give_item(
    server: &mut Server,
    _client: EcsEntity,
    target: EcsEntity,
    args: Vec<String>,
    action: &ServerChatCommand,
) -> CmdResult<()> {
    if let (Some(item_name), give_amount_opt) = parse_cmd_args!(args, String, u32) {
        let give_amount = give_amount_opt.unwrap_or(1);
        if let Ok(item) = Item::new_from_asset(&item_name.replace('/', ".").replace('\\', ".")) {
            let mut item: Item = item;
            let mut res = Ok(());

            const MAX_GIVE_AMOUNT: u32 = 2000;
            // Cap give_amount for non-stackable items
            let give_amount = if item.is_stackable() {
                give_amount
            } else {
                give_amount.min(MAX_GIVE_AMOUNT)
            };

            if let Ok(()) = item.set_amount(give_amount) {
                server
                    .state
                    .ecs()
                    .write_storage::<comp::Inventory>()
                    .get_mut(target)
                    .map(|mut inv| {
                        // NOTE: Deliberately ignores items that couldn't be pushed.
                        if inv.push(item).is_err() {
                            res = Err(format!(
                                "Player inventory full. Gave 0 of {} items.",
                                give_amount
                            ));
                        }
                    });
            } else {
                let ability_map = server.state.ecs().read_resource::<AbilityMap>();
                let msm = server.state.ecs().read_resource::<MaterialStatManifest>();
                // This item can't stack. Give each item in a loop.
                server
                    .state
                    .ecs()
                    .write_storage::<comp::Inventory>()
                    .get_mut(target)
                    .map(|mut inv| {
                        for i in 0..give_amount {
                            // NOTE: Deliberately ignores items that couldn't be pushed.
                            if inv.push(item.duplicate(&ability_map, &msm)).is_err() {
                                res = Err(format!(
                                    "Player inventory full. Gave {} of {} items.",
                                    i, give_amount
                                ));
                                break;
                            }
                        }
                    });
            }

            insert_or_replace_component(
                server,
                target,
                comp::InventoryUpdate::new(comp::InventoryUpdateEvent::Given),
                "target",
            )?;
            res
        } else {
            Err(format!("Invalid item: {}", item_name))
        }
    } else {
        Err(action.help_string())
    }
}

fn handle_make_block(
    server: &mut Server,
    _client: EcsEntity,
    target: EcsEntity,
    args: Vec<String>,
    action: &ServerChatCommand,
) -> CmdResult<()> {
    if let (Some(block_name), r, g, b) = parse_cmd_args!(args, String, u8, u8, u8) {
        if let Ok(bk) = BlockKind::from_str(block_name.as_str()) {
            let pos = position(server, target, "target")?;
            let new_block = Block::new(bk, Rgb::new(r, g, b).map(|e| e.unwrap_or(255)));
            let pos = pos.0.map(|e| e.floor() as i32);
            server.state.set_block(pos, new_block);
            #[cfg(feature = "persistent_world")]
            if let Some(terrain_persistence) = server
                .state
                .ecs()
                .try_fetch_mut::<crate::TerrainPersistence>()
                .as_mut()
            {
                terrain_persistence.set_block(pos, new_block);
            }
            Ok(())
        } else {
            Err(format!("Invalid block kind: {}", block_name))
        }
    } else {
        Err(action.help_string())
    }
}

fn handle_make_npc(
    server: &mut Server,
    client: EcsEntity,
    target: EcsEntity,
    args: Vec<String>,
    action: &ServerChatCommand,
) -> CmdResult<()> {
    let (entity_config, number) = parse_cmd_args!(args, String, i8);

    let entity_config = entity_config.ok_or_else(|| action.help_string())?;
    let number = match number {
        Some(i8::MIN..=0) => {
            return Err("Number of entities should be at least 1".to_owned());
        },
        Some(50..=i8::MAX) => {
            return Err("Number of entities should be less than 50".to_owned());
        },
        Some(number) => number,
        None => 1,
    };

    let config = match EntityConfig::load(&entity_config) {
        Ok(asset) => asset.read(),
        Err(_err) => return Err(format!("Failed to load entity config: {}", entity_config)),
    };

    let mut loadout_rng = rand::thread_rng();
    for _ in 0..number {
        let comp::Pos(pos) = position(server, target, "target")?;
        let entity_info = EntityInfo::at(pos).with_entity_config(
            config.clone(),
            Some(&entity_config),
            &mut loadout_rng,
        );

        match NpcData::from_entity_info(entity_info) {
            NpcData::Waypoint(_) => {
                return Err("Waypoint spawning is not implemented".to_owned());
            },
            NpcData::Data {
                inventory,
                pos,
                stats,
                skill_set,
                poise,
                health,
                body,
                agent,
                alignment,
                scale,
                loot,
            } => {
                let mut entity_builder = server
                    .state
                    .create_npc(pos, stats, skill_set, health, poise, inventory, body)
                    .with(alignment)
                    .with(scale)
                    .with(comp::Vel(Vec3::new(0.0, 0.0, 0.0)));

                if let Some(agent) = agent {
                    entity_builder = entity_builder.with(agent);
                }

                if let Some(drop_item) = loot.to_item() {
                    entity_builder = entity_builder.with(comp::ItemDrop(drop_item));
                }

                // Some would say it's a hack, some would say it's incomplete
                // simulation. But this is what we do to avoid PvP between npc.
                let npc_group = match alignment {
                    Alignment::Enemy => Some(comp::group::ENEMY),
                    Alignment::Npc | Alignment::Tame => Some(comp::group::NPC),
                    Alignment::Wild | Alignment::Passive | Alignment::Owned(_) => None,
                };
                if let Some(group) = npc_group {
                    entity_builder = entity_builder.with(group);
                }
                entity_builder.build();
            },
        };
    }

    server.notify_client(
        client,
        ServerGeneral::server_msg(
            ChatType::CommandInfo,
            format!("Spawned {} entities from config: {}", number, entity_config),
        ),
    );

    Ok(())
}

fn handle_make_sprite(
    server: &mut Server,
    _client: EcsEntity,
    target: EcsEntity,
    args: Vec<String>,
    action: &ServerChatCommand,
) -> CmdResult<()> {
    if let Some(sprite_name) = parse_cmd_args!(args, String) {
        if let Ok(sk) = SpriteKind::try_from(sprite_name.as_str()) {
            let pos = position(server, target, "target")?;
            let pos = pos.0.map(|e| e.floor() as i32);
            let new_block = server
                .state
                .get_block(pos)
                // TODO: Make more principled.
                .unwrap_or_else(|| Block::air(SpriteKind::Empty))
                .with_sprite(sk);
            server.state.set_block(pos, new_block);
            #[cfg(feature = "persistent_world")]
            if let Some(terrain_persistence) = server
                .state
                .ecs()
                .try_fetch_mut::<crate::TerrainPersistence>()
                .as_mut()
            {
                terrain_persistence.set_block(pos, new_block);
            }
            Ok(())
        } else {
            Err(format!("Invalid sprite kind: {}", sprite_name))
        }
    } else {
        Err(action.help_string())
    }
}

fn handle_motd(
    server: &mut Server,
    client: EcsEntity,
    _target: EcsEntity,
    _args: Vec<String>,
    _action: &ServerChatCommand,
) -> CmdResult<()> {
    server.notify_client(
        client,
        ServerGeneral::server_msg(
            ChatType::CommandInfo,
            (*server.editable_settings().server_description).clone(),
        ),
    );
    Ok(())
}

fn handle_set_motd(
    server: &mut Server,
    client: EcsEntity,
    _target: EcsEntity,
    args: Vec<String>,
    _action: &ServerChatCommand,
) -> CmdResult<()> {
    let data_dir = server.data_dir();
    let client_uuid = uuid(server, client, "client")?;
    // Ensure the person setting this has a real role in the settings file, since
    // it's persistent.
    let _client_real_role = real_role(server, client_uuid, "client")?;
    match parse_cmd_args!(args, String) {
        Some(msg) => {
            let edit =
                server
                    .editable_settings_mut()
                    .server_description
                    .edit(data_dir.as_ref(), |d| {
                        let info = format!("Server description set to {:?}", msg);
                        **d = msg;
                        Some(info)
                    });
            drop(data_dir);
            edit_setting_feedback(server, client, edit, || {
                unreachable!("edit always returns Some")
            })
        },
        None => {
            let edit =
                server
                    .editable_settings_mut()
                    .server_description
                    .edit(data_dir.as_ref(), |d| {
                        d.clear();
                        Some("Removed server description".to_string())
                    });
            drop(data_dir);
            edit_setting_feedback(server, client, edit, || {
                unreachable!("edit always returns Some")
            })
        },
    }
}

fn handle_jump(
    server: &mut Server,
    _client: EcsEntity,
    target: EcsEntity,
    args: Vec<String>,
    action: &ServerChatCommand,
) -> CmdResult<()> {
    if let (Some(x), Some(y), Some(z)) = parse_cmd_args!(args, f32, f32, f32) {
        position_mut(server, target, "target", |current_pos| {
            current_pos.0 += Vec3::new(x, y, z)
        })
    } else {
        Err(action.help_string())
    }
}

fn handle_goto(
    server: &mut Server,
    _client: EcsEntity,
    target: EcsEntity,
    args: Vec<String>,
    action: &ServerChatCommand,
) -> CmdResult<()> {
    if let (Some(x), Some(y), Some(z)) = parse_cmd_args!(args, f32, f32, f32) {
        position_mut(server, target, "target", |current_pos| {
            current_pos.0 = Vec3::new(x, y, z)
        })
    } else {
        Err(action.help_string())
    }
}

/// TODO: Add autocompletion if possible (might require modifying enum to handle
/// dynamic values).
fn handle_site(
    server: &mut Server,
    _client: EcsEntity,
    target: EcsEntity,
    args: Vec<String>,
    action: &ServerChatCommand,
) -> CmdResult<()> {
    #[cfg(feature = "worldgen")]
    if let Some(dest_name) = parse_cmd_args!(args, String) {
        let site = server
            .world
            .civs()
            .sites()
            .find(|site| {
                site.site_tmp
                    .map_or(false, |id| server.index.sites[id].name() == dest_name)
            })
            .ok_or_else(|| "Site not found".to_string())?;

        let site_pos = server.world.find_accessible_pos(
            server.index.as_index_ref(),
            TerrainChunkSize::center_wpos(site.center),
            false,
        );

        position_mut(server, target, "target", |current_pos| {
            current_pos.0 = site_pos
        })
    } else {
        Err(action.help_string())
    }

    #[cfg(not(feature = "worldgen"))]
    Ok(())
}

fn handle_home(
    server: &mut Server,
    _client: EcsEntity,
    target: EcsEntity,
    _args: Vec<String>,
    _action: &ServerChatCommand,
) -> CmdResult<()> {
    let home_pos = server.state.mut_resource::<SpawnPoint>().0;
    let time = *server.state.mut_resource::<common::resources::Time>();

    position_mut(server, target, "target", |current_pos| {
        current_pos.0 = home_pos
    })?;
    insert_or_replace_component(
        server,
        target,
        comp::Waypoint::temp_new(home_pos, time),
        "target",
    )
}

fn handle_kill(
    server: &mut Server,
    _client: EcsEntity,
    target: EcsEntity,
    _args: Vec<String>,
    _action: &ServerChatCommand,
) -> CmdResult<()> {
    server
        .state
        .ecs_mut()
        .write_storage::<comp::Health>()
        .get_mut(target)
        .map(|mut h| h.kill());
    Ok(())
}

fn handle_time(
    server: &mut Server,
    client: EcsEntity,
    _target: EcsEntity,
    args: Vec<String>,
    _action: &ServerChatCommand,
) -> CmdResult<()> {
    const DAY: u64 = 86400;

    let time_in_seconds = server.state.mut_resource::<TimeOfDay>().0;
    let current_day = time_in_seconds as u64 / DAY;
    let day_start = (current_day * DAY) as f64;

    // Find the next occurence of the given time in the day/night cycle
    let next_cycle = |time| {
        let new_time = day_start + time;
        new_time
            + if new_time < time_in_seconds {
                DAY as f64
            } else {
                0.0
            }
    };

    let time = parse_cmd_args!(args, String);
    let new_time = match time.as_deref() {
        Some("midnight") => {
            next_cycle(NaiveTime::from_hms(0, 0, 0).num_seconds_from_midnight() as f64)
        },
        Some("night") => {
            next_cycle(NaiveTime::from_hms(20, 0, 0).num_seconds_from_midnight() as f64)
        },
        Some("dawn") => next_cycle(NaiveTime::from_hms(5, 0, 0).num_seconds_from_midnight() as f64),
        Some("morning") => {
            next_cycle(NaiveTime::from_hms(8, 0, 0).num_seconds_from_midnight() as f64)
        },
        Some("day") => next_cycle(NaiveTime::from_hms(10, 0, 0).num_seconds_from_midnight() as f64),
        Some("noon") => {
            next_cycle(NaiveTime::from_hms(12, 0, 0).num_seconds_from_midnight() as f64)
        },
        Some("dusk") => {
            next_cycle(NaiveTime::from_hms(17, 0, 0).num_seconds_from_midnight() as f64)
        },
        Some(n) => match n.parse() {
            Ok(n) => n,
            Err(_) => match NaiveTime::parse_from_str(n, "%H:%M") {
                // Relative to current day
                Ok(time) => next_cycle(time.num_seconds_from_midnight() as f64),
                // Accept `u12345`, seconds since midnight day 0
                Err(_) => match n
                    .get(1..)
                    .filter(|_| n.starts_with('u'))
                    .and_then(|n| n.trim_start_matches('u').parse::<u64>().ok())
                {
                    // Absolute time (i.e: since in-game epoch)
                    Some(n) => n as f64,
                    None => {
                        return Err(format!("{:?} is not a valid time.", n));
                    },
                },
            },
        },
        None => {
            // Would this ever change? Perhaps in a few hundred thousand years some
            // game archeologists of the future will resurrect the best game of all
            // time which, obviously, would be Veloren. By that time, the inescapable
            // laws of thermodynamics will mean that the earth's rotation period
            // would be slower. Of course, a few hundred thousand years is enough
            // for the circadian rhythm of human biology to have shifted to account
            // accordingly. When booting up Veloren for the first time in 337,241
            // years, they might feel a touch of anguish at the fact that their
            // earth days and the days within the game do not neatly divide into
            // one-another. Understandably, they'll want to change this. Who
            // wouldn't? It would be like turning the TV volume up to an odd number
            // or having a slightly untuned radio (assuming they haven't begun
            // broadcasting information directly into their brains). Totally
            // unacceptable. No, the correct and proper thing to do would be to
            // release a retroactive definitive edition DLC for $99 with the very
            // welcome addition of shorter day periods and a complementary
            // 'developer commentary' mode created by digging up the long-decayed
            // skeletons of the Veloren team, measuring various attributes of their
            // jawlines, and using them to recreate their voices. But how to go about
            // this Herculean task? This code is jibberish! The last of the core Rust
            // dev team died exactly 337,194 years ago! Rust is now a long-forgotten
            // dialect of the ancient ones, lost to the sands of time. Ashes to ashes,
            // dust to dust. When all hope is lost, one particularly intrepid
            // post-human hominid exployed by the 'Veloren Revival Corp' (no doubt we
            // still won't have gotted rid of this blasted 'capitalism' thing by then)
            // might notice, after years of searching, a particularly curious
            // inscription within the code. The letters `D`, `A`, `Y`. Curious! She
            // consults the post-human hominid scholars of the old. Care to empathise
            // with her shock when she discovers that these symbols, as alien as they
            // may seem, correspond exactly to the word `ⓕя𝐢ᵇᵇ𝔩Ｅ`, the word for
            // 'day' in the post-human hominid language, which is of course universal.
            // Imagine also her surprise when, after much further translating, she
            // finds a comment predicting her very existence and her struggle to
            // decode this great mystery. Rejoyce! The Veloren Revival Corp. may now
            // persist with their great Ultimate Edition DLC because the day period
            // might now be changed because they have found the constant that controls
            // it! Everybody was henceforth happy until the end of time.
            //
            // This one's for you, xMac ;)
            let current_time = NaiveTime::from_num_seconds_from_midnight_opt(
                // Wraps around back to 0s if it exceeds 24 hours (24 hours = 86400s)
                (time_in_seconds as u64 % DAY) as u32,
                0,
            );
            let msg = match current_time {
                Some(time) => format!("It is {}", time.format("%H:%M")),
                None => String::from("Unknown Time"),
            };
            server.notify_client(
                client,
                ServerGeneral::server_msg(ChatType::CommandInfo, msg),
            );
            return Ok(());
        },
    };

    server.state.mut_resource::<TimeOfDay>().0 = new_time;

    // Update all clients with the new TimeOfDay (without this they would have to
    // wait for the next 100th tick to receive the update).
    let mut tod_lazymsg = None;
    let clients = server.state.ecs().read_storage::<Client>();
    let calendar = server.state.ecs().read_resource::<Calendar>();
    for client in (&clients).join() {
        let msg = tod_lazymsg.unwrap_or_else(|| {
            client.prepare(ServerGeneral::TimeOfDay(
                TimeOfDay(new_time),
                (*calendar).clone(),
            ))
        });
        let _ = client.send_prepared(&msg);
        tod_lazymsg = Some(msg);
    }

    if let Some(new_time) =
        NaiveTime::from_num_seconds_from_midnight_opt(((new_time as u64) % 86400) as u32, 0)
    {
        server.notify_client(
            client,
            ServerGeneral::server_msg(
                ChatType::CommandInfo,
                format!("Time changed to: {}", new_time.format("%H:%M")),
            ),
        );
    }
    Ok(())
}

fn handle_health(
    server: &mut Server,
    _client: EcsEntity,
    target: EcsEntity,
    args: Vec<String>,
    _action: &ServerChatCommand,
) -> CmdResult<()> {
    if let Some(hp) = parse_cmd_args!(args, f32) {
        if let Some(mut health) = server
            .state
            .ecs()
            .write_storage::<comp::Health>()
            .get_mut(target)
        {
            let time = server.state.ecs().read_resource::<Time>();
            let change = comp::HealthChange {
                amount: hp - health.current(),
                by: None,
                cause: None,
                crit: false,
                time: *time,
                instance: rand::random(),
            };
            health.change_by(change);
            Ok(())
        } else {
            Err("You have no health".into())
        }
    } else {
        Err("You must specify health amount!".into())
    }
}

fn handle_alias(
    server: &mut Server,
    client: EcsEntity,
    target: EcsEntity,
    args: Vec<String>,
    action: &ServerChatCommand,
) -> CmdResult<()> {
    if let Some(alias) = parse_cmd_args!(args, String) {
        // Prevent silly aliases
        comp::Player::alias_validate(&alias).map_err(|e| e.to_string())?;

        let old_alias_optional = server
            .state
            .ecs_mut()
            .write_storage::<comp::Player>()
            .get_mut(target)
            .map(|mut player| std::mem::replace(&mut player.alias, alias));

        // Update name on client player lists
        let ecs = server.state.ecs();
        if let (Some(uid), Some(player), Some(old_alias)) = (
            ecs.read_storage::<Uid>().get(target),
            ecs.read_storage::<comp::Player>().get(target),
            old_alias_optional,
        ) {
            let msg = ServerGeneral::PlayerListUpdate(PlayerListUpdate::Alias(
                *uid,
                player.alias.clone(),
            ));
            server.state.notify_players(msg);

            // Announce alias change if target has a Body.
            if ecs.read_storage::<comp::Body>().get(target).is_some() {
                server.state.notify_players(ServerGeneral::server_msg(
                    ChatType::CommandInfo,
                    format!("{} is now known as {}.", old_alias, player.alias),
                ));
            }
        }
        if client != target {
            // Notify target that an admin changed the alias due to /sudo
            server.notify_client(
                target,
                ServerGeneral::server_msg(ChatType::CommandInfo, "An admin changed your alias."),
            );
        }
        Ok(())
    } else {
        Err(action.help_string())
    }
}

fn handle_tp(
    server: &mut Server,
    client: EcsEntity,
    target: EcsEntity,
    args: Vec<String>,
    action: &ServerChatCommand,
) -> CmdResult<()> {
    let player = if let Some(alias) = parse_cmd_args!(args, String) {
        find_alias(server.state.ecs(), &alias)?.0
    } else if client != target {
        client
    } else {
        return Err(action.help_string());
    };
    let player_pos = position(server, player, "player")?;
    position_mut(server, target, "target", |target_pos| {
        *target_pos = player_pos
    })
}

fn handle_spawn(
    server: &mut Server,
    client: EcsEntity,
    target: EcsEntity,
    args: Vec<String>,
    action: &ServerChatCommand,
) -> CmdResult<()> {
    match parse_cmd_args!(args, String, npc::NpcBody, u32, bool) {
        (Some(opt_align), Some(npc::NpcBody(id, mut body)), opt_amount, opt_ai) => {
            let uid = uid(server, target, "target")?;
            let alignment = parse_alignment(uid, &opt_align)?;
            let amount = opt_amount.filter(|x| *x > 0).unwrap_or(1).min(50);

            let ai = opt_ai.unwrap_or(true);
            let pos = position(server, target, "target")?;
            let mut agent = comp::Agent::from_body(&body());

            // If unowned, the agent should stay in a particular place
            if !matches!(alignment, comp::Alignment::Owned(_)) {
                agent = agent.with_patrol_origin(pos.0);
            }

            for _ in 0..amount {
                let vel = Vec3::new(
                    rand::thread_rng().gen_range(-2.0..3.0),
                    rand::thread_rng().gen_range(-2.0..3.0),
                    10.0,
                );

                let body = body();
                let loadout = LoadoutBuilder::from_default(&body).build();
                let inventory = Inventory::with_loadout(loadout, body);

                let mut entity_base = server
                    .state
                    .create_npc(
                        pos,
                        comp::Stats::new(get_npc_name(id, npc::BodyType::from_body(body))),
                        comp::SkillSet::default(),
                        Some(comp::Health::new(body, 1)),
                        comp::Poise::new(body),
                        inventory,
                        body,
                    )
                    .with(comp::Vel(vel))
                    .with(alignment);

                if ai {
                    entity_base = entity_base.with(agent.clone());
                }

                let new_entity = entity_base.build();

                // Add to group system if a pet
                if matches!(alignment, comp::Alignment::Owned { .. }) {
                    let server_eventbus =
                        server.state.ecs().read_resource::<EventBus<ServerEvent>>();
                    server_eventbus.emit_now(ServerEvent::TamePet {
                        owner_entity: target,
                        pet_entity: new_entity,
                    });
                } else if let Some(group) = match alignment {
                    comp::Alignment::Wild => None,
                    comp::Alignment::Passive => None,
                    comp::Alignment::Enemy => Some(comp::group::ENEMY),
                    comp::Alignment::Npc | comp::Alignment::Tame => Some(comp::group::NPC),
                    comp::Alignment::Owned(_) => unreachable!(),
                } {
                    insert_or_replace_component(server, new_entity, group, "new entity")?;
                }

                if let Some(uid) = server.state.ecs().uid_from_entity(new_entity) {
                    server.notify_client(
                        client,
                        ServerGeneral::server_msg(
                            ChatType::CommandInfo,
                            format!("Spawned entity with ID: {}", uid),
                        ),
                    );
                }
            }
            server.notify_client(
                client,
                ServerGeneral::server_msg(
                    ChatType::CommandInfo,
                    format!("Spawned {} entities", amount),
                ),
            );
            Ok(())
        },
        _ => Err(action.help_string()),
    }
}

fn handle_spawn_training_dummy(
    server: &mut Server,
    client: EcsEntity,
    target: EcsEntity,
    _args: Vec<String>,
    _action: &ServerChatCommand,
) -> CmdResult<()> {
    let pos = position(server, target, "target")?;
    let vel = Vec3::new(
        rand::thread_rng().gen_range(-2.0..3.0),
        rand::thread_rng().gen_range(-2.0..3.0),
        10.0,
    );

    let body = comp::Body::Object(comp::object::Body::TrainingDummy);

    let stats = comp::Stats::new("Training Dummy".to_string());
    let skill_set = comp::SkillSet::default();
    let health = comp::Health::new(body, 0);
    let poise = comp::Poise::new(body);

    server
        .state
        .create_npc(
            pos,
            stats,
            skill_set,
            Some(health),
            poise,
            Inventory::with_empty(),
            body,
        )
        .with(comp::Vel(vel))
        .build();

    server.notify_client(
        client,
        ServerGeneral::server_msg(ChatType::CommandInfo, "Spawned a training dummy"),
    );
    Ok(())
}

fn handle_spawn_airship(
    server: &mut Server,
    client: EcsEntity,
    target: EcsEntity,
    args: Vec<String>,
    _action: &ServerChatCommand,
) -> CmdResult<()> {
    let angle = parse_cmd_args!(args, f32);
    let mut pos = position(server, target, "target")?;
    pos.0.z += 50.0;
    const DESTINATION_RADIUS: f32 = 2000.0;
    let angle = angle.map(|a| a * std::f32::consts::PI / 180.0);
    let destination = angle.map(|a| {
        pos.0
            + Vec3::new(
                DESTINATION_RADIUS * a.cos(),
                DESTINATION_RADIUS * a.sin(),
                200.0,
            )
    });
    let mut rng = rand::thread_rng();
    let ship = comp::ship::Body::random_airship_with(&mut rng);
    let mut builder = server
        .state
        .create_ship(pos, ship, |ship| ship.make_collider(), true)
        .with(LightEmitter {
            col: Rgb::new(1.0, 0.65, 0.2),
            strength: 2.0,
            flicker: 1.0,
            animated: true,
        });
    if let Some(pos) = destination {
        let (kp, ki, kd) = comp::agent::pid_coefficients(&comp::Body::Ship(ship));
        fn pure_z(sp: Vec3<f32>, pv: Vec3<f32>) -> f32 { (sp - pv).z }
        let agent = comp::Agent::from_body(&comp::Body::Ship(ship))
            .with_destination(pos)
            .with_position_pid_controller(comp::PidController::new(kp, ki, kd, pos, 0.0, pure_z));
        builder = builder.with(agent);
    }
    builder.build();

    server.notify_client(
        client,
        ServerGeneral::server_msg(ChatType::CommandInfo, "Spawned an airship"),
    );
    Ok(())
}

fn handle_spawn_ship(
    server: &mut Server,
    client: EcsEntity,
    target: EcsEntity,
    args: Vec<String>,
    _action: &ServerChatCommand,
) -> CmdResult<()> {
    let angle = parse_cmd_args!(args, f32);
    let mut pos = position(server, target, "target")?;
    pos.0.z += 50.0;
    const DESTINATION_RADIUS: f32 = 2000.0;
    let angle = angle.map(|a| a * std::f32::consts::PI / 180.0);
    let destination = angle.map(|a| {
        pos.0
            + Vec3::new(
                DESTINATION_RADIUS * a.cos(),
                DESTINATION_RADIUS * a.sin(),
                200.0,
            )
    });
    let mut rng = rand::thread_rng();
    let ship = comp::ship::Body::random_ship_with(&mut rng);
    let mut builder = server
        .state
        .create_ship(pos, ship, |ship| ship.make_collider(), true)
        .with(LightEmitter {
            col: Rgb::new(1.0, 0.65, 0.2),
            strength: 2.0,
            flicker: 1.0,
            animated: true,
        });
    if let Some(pos) = destination {
        let (kp, ki, kd) = comp::agent::pid_coefficients(&comp::Body::Ship(ship));
        fn pure_z(sp: Vec3<f32>, pv: Vec3<f32>) -> f32 { (sp - pv).z }
        let agent = comp::Agent::from_body(&comp::Body::Ship(ship))
            .with_destination(pos)
            .with_position_pid_controller(comp::PidController::new(kp, ki, kd, pos, 0.0, pure_z));
        builder = builder.with(agent);
    }
    builder.build();

    server.notify_client(
        client,
        ServerGeneral::server_msg(ChatType::CommandInfo, "Spawned a ship"),
    );
    Ok(())
}

fn handle_make_volume(
    server: &mut Server,
    client: EcsEntity,
    target: EcsEntity,
    _args: Vec<String>,
    _action: &ServerChatCommand,
) -> CmdResult<()> {
    use comp::body::ship::figuredata::VoxelCollider;

    //let () = parse_args!(args);
    let pos = position(server, target, "target")?;
    let ship = comp::ship::Body::Volume;
    let sz = Vec3::new(15, 15, 15);
    let collider = {
        let terrain = server.state().terrain();
        comp::Collider::Volume(Arc::new(VoxelCollider::from_fn(sz, |rpos| {
            terrain
                .get(pos.0.map(|e| e.floor() as i32) + rpos - sz.map(|e| e as i32) / 2)
                .ok()
                .copied()
                .unwrap_or_else(Block::empty)
        })))
    };
    server
        .state
        .create_ship(
            comp::Pos(pos.0 + Vec3::unit_z() * 50.0),
            ship,
            move |_| collider,
            true,
        )
        .build();

    server.notify_client(
        client,
        ServerGeneral::server_msg(ChatType::CommandInfo, "Created a volume"),
    );
    Ok(())
}

fn handle_spawn_campfire(
    server: &mut Server,
    client: EcsEntity,
    target: EcsEntity,
    _args: Vec<String>,
    _action: &ServerChatCommand,
) -> CmdResult<()> {
    let pos = position(server, target, "target")?;
    server
        .state
        .create_object(pos, comp::object::Body::CampfireLit)
        .with(LightEmitter {
            col: Rgb::new(1.0, 0.65, 0.2),
            strength: 2.0,
            flicker: 1.0,
            animated: true,
        })
        .with(WaypointArea::default())
        .with(comp::Auras::new(vec![
            Aura::new(
                AuraKind::Buff {
                    kind: BuffKind::CampfireHeal,
                    data: BuffData::new(0.02, Some(Duration::from_secs(1))),
                    category: BuffCategory::Natural,
                    source: BuffSource::World,
                },
                5.0,
                None,
                AuraTarget::All,
            ),
            Aura::new(
                AuraKind::Buff {
                    kind: BuffKind::Burning,
                    data: BuffData::new(2.0, Some(Duration::from_secs(10))),
                    category: BuffCategory::Natural,
                    source: BuffSource::World,
                },
                0.7,
                None,
                AuraTarget::All,
            ),
        ]))
        .build();

    server.notify_client(
        client,
        ServerGeneral::server_msg(ChatType::CommandInfo, "Spawned a campfire"),
    );
    Ok(())
}

fn handle_safezone(
    server: &mut Server,
    client: EcsEntity,
    target: EcsEntity,
    args: Vec<String>,
    _action: &ServerChatCommand,
) -> CmdResult<()> {
    let range = parse_cmd_args!(args, f32);
    let pos = position(server, target, "target")?;
    server.state.create_safezone(range, pos).build();

    server.notify_client(
        client,
        ServerGeneral::server_msg(ChatType::CommandInfo, "Spawned a safe zone"),
    );
    Ok(())
}

fn handle_permit_build(
    server: &mut Server,
    client: EcsEntity,
    target: EcsEntity,
    args: Vec<String>,
    action: &ServerChatCommand,
) -> CmdResult<()> {
    if let Some(area_name) = parse_cmd_args!(args, String) {
        let bb_id = area(server, &area_name)?;
        let mut can_build = server.state.ecs().write_storage::<comp::CanBuild>();
        let entry = can_build
            .entry(target)
            .map_err(|_| "Cannot find target entity!".to_string())?;
        let mut comp_can_build = entry.or_insert(comp::CanBuild {
            enabled: false,
            build_areas: HashSet::new(),
        });
        comp_can_build.build_areas.insert(bb_id);
        drop(can_build);
        if client != target {
            server.notify_client(
                target,
                ServerGeneral::server_msg(
                    ChatType::CommandInfo,
                    format!("You are now permitted to build in {}", area_name),
                ),
            );
        }
        server.notify_client(
            client,
            ServerGeneral::server_msg(
                ChatType::CommandInfo,
                format!("Permission to build in {} granted", area_name),
            ),
        );
        Ok(())
    } else {
        Err(action.help_string())
    }
}

fn handle_revoke_build(
    server: &mut Server,
    client: EcsEntity,
    target: EcsEntity,
    args: Vec<String>,
    action: &ServerChatCommand,
) -> CmdResult<()> {
    if let Some(area_name) = parse_cmd_args!(args, String) {
        let bb_id = area(server, &area_name)?;
        let mut can_build = server.state.ecs_mut().write_storage::<comp::CanBuild>();
        if let Some(mut comp_can_build) = can_build.get_mut(target) {
            comp_can_build.build_areas.retain(|&x| x != bb_id);
            drop(can_build);
            if client != target {
                server.notify_client(
                    target,
                    ServerGeneral::server_msg(
                        ChatType::CommandInfo,
                        format!("Your permission to build in {} has been revoked", area_name),
                    ),
                );
            }
            server.notify_client(
                client,
                ServerGeneral::server_msg(
                    ChatType::CommandInfo,
                    format!("Permission to build in {} revoked", area_name),
                ),
            );
            Ok(())
        } else {
            Err("You do not have permission to build.".into())
        }
    } else {
        Err(action.help_string())
    }
}

fn handle_revoke_build_all(
    server: &mut Server,
    client: EcsEntity,
    target: EcsEntity,
    _args: Vec<String>,
    _action: &ServerChatCommand,
) -> CmdResult<()> {
    let ecs = server.state.ecs();

    ecs.write_storage::<comp::CanBuild>().remove(target);
    if client != target {
        server.notify_client(
            target,
            ServerGeneral::server_msg(
                ChatType::CommandInfo,
                "Your build permissions have been revoked.",
            ),
        );
    }
    server.notify_client(
        client,
        ServerGeneral::server_msg(ChatType::CommandInfo, "All build permissions revoked"),
    );
    Ok(())
}

fn handle_players(
    server: &mut Server,
    client: EcsEntity,
    _target: EcsEntity,
    _args: Vec<String>,
    _action: &ServerChatCommand,
) -> CmdResult<()> {
    let ecs = server.state.ecs();

    let entity_tuples = (
        &ecs.entities(),
        &ecs.read_storage::<comp::Player>(),
        &ecs.read_storage::<comp::Stats>(),
    );

    server.notify_client(
        client,
        ServerGeneral::server_msg(
            ChatType::CommandInfo,
            entity_tuples.join().fold(
                format!("{} online players:", entity_tuples.join().count()),
                |s, (_, player, stat)| format!("{}\n[{}]{}", s, player.alias, stat.name,),
            ),
        ),
    );
    Ok(())
}

fn handle_build(
    server: &mut Server,
    client: EcsEntity,
    target: EcsEntity,
    _args: Vec<String>,
    _action: &ServerChatCommand,
) -> CmdResult<()> {
    if let Some(mut can_build) = server
        .state
        .ecs()
        .write_storage::<comp::CanBuild>()
        .get_mut(target)
    {
        can_build.enabled ^= true;

        let toggle_string = if can_build.enabled { "on" } else { "off" };
        let msg = format!(
            "Toggled build mode {}.{}",
            toggle_string,
            if !can_build.enabled {
                ""
            } else if server.settings().experimental_terrain_persistence {
                " Experimental terrain persistence is enabled. The server will attempt to persist \
                 changes, but this is not guaranteed."
            } else {
                " Changes will not be persisted when a chunk unloads."
            },
        );

        let chat_msg = ServerGeneral::server_msg(ChatType::CommandInfo, msg);
        if client != target {
            server.notify_client(target, chat_msg.clone());
        }
        server.notify_client(client, chat_msg);
        Ok(())
    } else {
        Err("You do not have permission to build.".into())
    }
}

fn handle_build_area_add(
    server: &mut Server,
    client: EcsEntity,
    _target: EcsEntity,
    args: Vec<String>,
    action: &ServerChatCommand,
) -> CmdResult<()> {
    if let (Some(area_name), Some(xlo), Some(xhi), Some(ylo), Some(yhi), Some(zlo), Some(zhi)) =
        parse_cmd_args!(args, String, i32, i32, i32, i32, i32, i32)
    {
        let build_areas = server.state.mut_resource::<BuildAreas>();
        let msg = ServerGeneral::server_msg(
            ChatType::CommandInfo,
            format!("Created build zone {}", area_name),
        );
        build_areas
            .insert(area_name, Aabb {
                min: Vec3::new(xlo, ylo, zlo),
                max: Vec3::new(xhi, yhi, zhi),
            })
            .map_err(|area_name| format!("Build zone {} already exists!", area_name))?;
        server.notify_client(client, msg);
        Ok(())
    } else {
        Err(action.help_string())
    }
}

fn handle_build_area_list(
    server: &mut Server,
    client: EcsEntity,
    _target: EcsEntity,
    _args: Vec<String>,
    _action: &ServerChatCommand,
) -> CmdResult<()> {
    let build_areas = server.state.mut_resource::<BuildAreas>();
    let msg = ServerGeneral::server_msg(
        ChatType::CommandInfo,
        build_areas.area_names().iter().fold(
            "Build Areas:".to_string(),
            |acc, (area_name, bb_id)| {
                if let Some(aabb) = build_areas.areas().get(*bb_id) {
                    format!("{}\n{}: {} to {}", acc, area_name, aabb.min, aabb.max)
                } else {
                    acc
                }
            },
        ),
    );

    server.notify_client(client, msg);
    Ok(())
}

fn handle_build_area_remove(
    server: &mut Server,
    client: EcsEntity,
    _target: EcsEntity,
    args: Vec<String>,
    action: &ServerChatCommand,
) -> CmdResult<()> {
    if let Some(area_name) = parse_cmd_args!(args, String) {
        let build_areas = server.state.mut_resource::<BuildAreas>();

        build_areas.remove(&area_name).map_err(|err| match err {
            BuildAreaError::Reserved => format!(
                "Build area is reserved and cannot be removed: {}",
                area_name
            ),
            BuildAreaError::NotFound => format!("No such build area {}", area_name),
        })?;
        server.notify_client(
            client,
            ServerGeneral::server_msg(
                ChatType::CommandInfo,
                format!("Removed build zone {}", area_name),
            ),
        );
        Ok(())
    } else {
        Err(action.help_string())
    }
}

fn handle_help(
    server: &mut Server,
    client: EcsEntity,
    _target: EcsEntity,
    args: Vec<String>,
    _action: &ServerChatCommand,
) -> CmdResult<()> {
    if let Some(cmd) = parse_cmd_args!(args, ServerChatCommand) {
        server.notify_client(
            client,
            ServerGeneral::server_msg(ChatType::CommandInfo, cmd.help_string()),
        )
    } else {
        let mut message = String::new();
        let entity_role = server.entity_admin_role(client);

        // Iterate through all commands you have permission to use.
        ServerChatCommand::iter()
            .filter(|cmd| cmd.needs_role() <= entity_role)
            .for_each(|cmd| {
                message += &cmd.help_string();
                message += "\n";
            });
        message += "Additionally, you can use the following shortcuts:";
        ServerChatCommand::iter()
            .filter_map(|cmd| cmd.short_keyword().map(|k| (k, cmd)))
            .for_each(|(k, cmd)| {
                message += &format!(" /{} => /{}", k, cmd.keyword());
            });

        server.notify_client(
            client,
            ServerGeneral::server_msg(ChatType::CommandInfo, message),
        )
    }
    Ok(())
}

fn parse_alignment(owner: Uid, alignment: &str) -> CmdResult<comp::Alignment> {
    match alignment {
        "wild" => Ok(comp::Alignment::Wild),
        "enemy" => Ok(comp::Alignment::Enemy),
        "npc" => Ok(comp::Alignment::Npc),
        "pet" => Ok(comp::Alignment::Owned(owner)),
        _ => Err(format!("Invalid alignment: {:?}", alignment)),
    }
}

fn handle_kill_npcs(
    server: &mut Server,
    client: EcsEntity,
    _target: EcsEntity,
    args: Vec<String>,
    _action: &ServerChatCommand,
) -> CmdResult<()> {
    let kill_pets = if let Some(kill_option) = parse_cmd_args!(args, String) {
        kill_option.contains("--also-pets")
    } else {
        false
    };

    let ecs = server.state.ecs();
    let mut healths = ecs.write_storage::<comp::Health>();
    let players = ecs.read_storage::<comp::Player>();
    let alignments = ecs.read_storage::<comp::Alignment>();
    let mut count = 0;

    for (mut health, (), alignment) in (&mut healths, !&players, alignments.maybe()).join() {
        let should_kill = kill_pets
            || if let Some(Alignment::Owned(owned)) = alignment {
                ecs.entity_from_uid(owned.0)
                    .map_or(true, |owner| !players.contains(owner))
            } else {
                true
            };

        if should_kill {
            count += 1;
            health.kill();
        }
    }

    let text = if count > 0 {
        format!("Destroyed {} NPCs.", count)
    } else {
        "No NPCs on server.".to_string()
    };

    server.notify_client(
        client,
        ServerGeneral::server_msg(ChatType::CommandInfo, text),
    );

    Ok(())
}

fn handle_kit(
    server: &mut Server,
    client: EcsEntity,
    target: EcsEntity,
    args: Vec<String>,
    action: &ServerChatCommand,
) -> CmdResult<()> {
    use common::cmd::KitManifest;

    let notify = |server: &mut Server, kit_name: &str| {
        server.notify_client(
            client,
            ServerGeneral::server_msg(ChatType::CommandInfo, format!("Gave kit: {}", kit_name)),
        );
    };
    let name = parse_cmd_args!(args, String).ok_or_else(|| action.help_string())?;

    match name.as_str() {
        "all" => {
            // TODO: we will probably want to handle modular items here too
            let items = &ITEM_SPECS;
            let res = push_kit(
                items
                    .iter()
                    .map(|item_id| (KitSpec::Item(item_id.to_string()), 1)),
                items.len(),
                server,
                target,
            );
            if res.is_ok() {
                notify(server, "all");
            }
            res
        },
        kit_name => {
            let kits = KitManifest::load(KIT_MANIFEST_PATH)
                .map(|kits| kits.read())
                .map_err(|_| format!("Could not load manifest file {}", KIT_MANIFEST_PATH))?;

            let kit = kits
                .0
                .get(kit_name)
                .ok_or(format!("Kit '{}' not found", kit_name))?;

            let res = push_kit(
                kit.iter()
                    .map(|(item_id, quantity)| (item_id.clone(), *quantity)),
                kit.len(),
                server,
                target,
            );
            if res.is_ok() {
                notify(server, kit_name);
            }
            res
        },
    }
}

fn push_kit<I>(kit: I, count: usize, server: &mut Server, target: EcsEntity) -> CmdResult<()>
where
    I: Iterator<Item = (KitSpec, u32)>,
{
    if let (Some(mut target_inventory), mut target_inv_update) = (
        server
            .state()
            .ecs()
            .write_storage::<comp::Inventory>()
            .get_mut(target),
        server.state.ecs().write_storage::<comp::InventoryUpdate>(),
    ) {
        // TODO: implement atomic `insert_all_or_nothing` on Inventory
        if target_inventory.free_slots() < count {
            return Err("Inventory doesn't have enough slots".to_owned());
        }
        let mut rng = thread_rng();
        for (item_id, quantity) in kit {
            let mut item = match &item_id {
                KitSpec::Item(item_id) => comp::Item::new_from_asset(item_id)
                    .map_err(|_| format!("Unknown item: {:#?}", item_id))?,
                KitSpec::ModularWeapon { tool, material } => {
                    comp::item::modular::random_weapon(*tool, *material, None, &mut rng)
                        .map_err(|err| format!("{:#?}", err))?
                },
            };
            let mut res = Ok(());

            // Either push stack or push one by one.
            if item.is_stackable() {
                // FIXME: in theory, this can fail,
                // but we don't have stack sizes yet.
                let _ = item.set_amount(quantity);
                res = target_inventory.push(item);
                let _ = target_inv_update.insert(
                    target,
                    comp::InventoryUpdate::new(comp::InventoryUpdateEvent::Debug),
                );
            } else {
                let ability_map = server.state.ecs().read_resource::<AbilityMap>();
                let msm = server.state.ecs().read_resource::<MaterialStatManifest>();
                for _ in 0..quantity {
                    res = target_inventory.push(item.duplicate(&ability_map, &msm));
                    let _ = target_inv_update.insert(
                        target,
                        comp::InventoryUpdate::new(comp::InventoryUpdateEvent::Debug),
                    );
                }
            }
            // I think it's possible to pick-up item during this loop
            // and fail into case where you had space but now you don't?
            if res.is_err() {
                return Err("Can't fit item to inventory".to_owned());
            }
        }
        Ok(())
    } else {
        Err("Could not get inventory".to_string())
    }
}

fn handle_object(
    server: &mut Server,
    client: EcsEntity,
    target: EcsEntity,
    args: Vec<String>,
    _action: &ServerChatCommand,
) -> CmdResult<()> {
    let obj_type = parse_cmd_args!(args, String);

    let pos = position(server, target, "target")?;
    let ori = server
        .state
        .ecs()
        .read_storage::<comp::Ori>()
        .get(target)
        .copied()
        .ok_or_else(|| "Cannot get orientation for target".to_string())?;
    /*let builder = server.state
    .create_object(pos, ori, obj_type)
    .with(ori);*/
    let obj_str_res = obj_type.as_deref();
    if let Some(obj_type) = comp::object::ALL_OBJECTS
        .iter()
        .find(|o| Some(o.to_string()) == obj_str_res)
    {
        server
            .state
            .create_object(pos, *obj_type)
            .with(
                comp::Ori::from_unnormalized_vec(
                    // converts player orientation into a 90° rotation for the object by using
                    // the axis with the highest value
                    {
                        let look_dir = ori.look_dir();
                        look_dir.map(|e| {
                            if e.abs() == look_dir.map(|e| e.abs()).reduce_partial_max() {
                                e
                            } else {
                                0.0
                            }
                        })
                    },
                )
                .unwrap_or_default(),
            )
            .build();
        server.notify_client(
            client,
            ServerGeneral::server_msg(
                ChatType::CommandInfo,
                format!("Spawned: {}", obj_str_res.unwrap_or("<Unknown object>")),
            ),
        );
        Ok(())
    } else {
        Err("Object not found!".into())
    }
}

fn handle_light(
    server: &mut Server,
    client: EcsEntity,
    target: EcsEntity,
    args: Vec<String>,
    _action: &ServerChatCommand,
) -> CmdResult<()> {
    let (opt_r, opt_g, opt_b, opt_x, opt_y, opt_z, opt_s) =
        parse_cmd_args!(args, f32, f32, f32, f32, f32, f32, f32);

    let mut light_emitter = comp::LightEmitter::default();
    let mut light_offset_opt = None;

    if let (Some(r), Some(g), Some(b)) = (opt_r, opt_g, opt_b) {
        if r < 0.0 || g < 0.0 || b < 0.0 {
            return Err("cr, cg and cb values mustn't be negative.".into());
        }

        let r = r.max(0.0).min(1.0);
        let g = g.max(0.0).min(1.0);
        let b = b.max(0.0).min(1.0);
        light_emitter.col = Rgb::new(r, g, b)
    };
    if let (Some(x), Some(y), Some(z)) = (opt_x, opt_y, opt_z) {
        light_offset_opt = Some(comp::LightAnimation {
            offset: Vec3::new(x, y, z),
            col: light_emitter.col,
            strength: 0.0,
        })
    };
    if let Some(s) = opt_s {
        light_emitter.strength = s.max(0.0)
    };
    let pos = position(server, target, "target")?;
    let builder = server
        .state
        .ecs_mut()
        .create_entity_synced()
        .with(pos)
        .with(comp::ForceUpdate)
        .with(light_emitter);
    if let Some(light_offset) = light_offset_opt {
        builder.with(light_offset).build();
    } else {
        builder.build();
    }
    server.notify_client(
        client,
        ServerGeneral::server_msg(ChatType::CommandInfo, "Spawned object."),
    );
    Ok(())
}

fn handle_lantern(
    server: &mut Server,
    client: EcsEntity,
    target: EcsEntity,
    args: Vec<String>,
    action: &ServerChatCommand,
) -> CmdResult<()> {
    if let (Some(s), r, g, b) = parse_cmd_args!(args, f32, f32, f32, f32) {
        if let Some(mut light) = server
            .state
            .ecs()
            .write_storage::<comp::LightEmitter>()
            .get_mut(target)
        {
            light.strength = s.max(0.1).min(10.0);
            if let (Some(r), Some(g), Some(b)) = (r, g, b) {
                light.col = (
                    r.max(0.0).min(1.0),
                    g.max(0.0).min(1.0),
                    b.max(0.0).min(1.0),
                )
                    .into();
                server.notify_client(
                    client,
                    ServerGeneral::server_msg(
                        ChatType::CommandInfo,
                        "You adjusted flame strength and color.",
                    ),
                )
            } else {
                server.notify_client(
                    client,
                    ServerGeneral::server_msg(
                        ChatType::CommandInfo,
                        "You adjusted flame strength.",
                    ),
                )
            }
            Ok(())
        } else {
            Err("Please equip a lantern first".into())
        }
    } else {
        Err(action.help_string())
    }
}

fn handle_explosion(
    server: &mut Server,
    _client: EcsEntity,
    target: EcsEntity,
    args: Vec<String>,
    _action: &ServerChatCommand,
) -> CmdResult<()> {
    let power = parse_cmd_args!(args, f32).unwrap_or(8.0);

    const MIN_POWER: f32 = 0.0;
    const MAX_POWER: f32 = 512.0;

    if power > MAX_POWER {
        return Err(format!(
            "Explosion power mustn't be more than {:?}.",
            MAX_POWER
        ));
    } else if power <= 0.0 {
        return Err(format!(
            "Explosion power must be more than {:?}.",
            MIN_POWER
        ));
    }

    let pos = position(server, target, "target")?;
    let owner = server
        .state
        .ecs()
        .read_storage::<Uid>()
        .get(target)
        .copied();
    server
        .state
        .mut_resource::<EventBus<ServerEvent>>()
        .emit_now(ServerEvent::Explosion {
            pos: pos.0,
            explosion: Explosion {
                effects: vec![
                    RadiusEffect::Entity(Effect::Damage(Damage {
                        source: DamageSource::Explosion,
                        kind: DamageKind::Energy,
                        value: 100.0 * power,
                    })),
                    RadiusEffect::TerrainDestruction(power),
                ],
                radius: 3.0 * power,
                reagent: None,
                min_falloff: 0.0,
            },
            owner,
        });
    Ok(())
}

fn handle_waypoint(
    server: &mut Server,
    client: EcsEntity,
    target: EcsEntity,
    _args: Vec<String>,
    _action: &ServerChatCommand,
) -> CmdResult<()> {
    let pos = position(server, target, "target")?;
    let time = *server.state.mut_resource::<common::resources::Time>();
    insert_or_replace_component(
        server,
        target,
        comp::Waypoint::temp_new(pos.0, time),
        "target",
    )?;
    server.notify_client(
        client,
        ServerGeneral::server_msg(ChatType::CommandInfo, "Waypoint saved!"),
    );
    server.notify_client(
        target,
        ServerGeneral::Notification(Notification::WaypointSaved),
    );
    Ok(())
}

fn handle_spawn_wiring(
    server: &mut Server,
    client: EcsEntity,
    target: EcsEntity,
    _args: Vec<String>,
    _action: &ServerChatCommand,
) -> CmdResult<()> {
    let mut pos = position(server, target, "target")?;
    pos.0.x += 3.0;

    let mut outputs1 = HashMap::new();
    outputs1.insert("button".to_string(), OutputFormula::OnCollide {
        value: 1.0,
    });

    // Create the first element of the circuit.
    // This is a coin body. This element does not have any inputs or actions.
    // Instead there is one output. When there is a collision with this element the
    // value of 1.0 will be sent as an input with the "button" label. Any
    // element with an `Input` for the name "button" can use this value as an
    // input. The threshold does not matter as there are no effects for this
    // element.
    let builder1 = server
        .state
        .create_wiring(pos, comp::object::Body::Coins, WiringElement {
            inputs: HashMap::new(),
            outputs: outputs1,
            actions: Vec::new(),
        })
        .with(comp::Density(100_f32));
    let ent1 = builder1.build();

    pos.0.x += 3.0;
    // The second element has no elements in the `inputs` field to start with. When
    // the circuit runs, the input as specified by the `Input` OutputFormula is
    // added to the inputs. The next tick the effect(s) are applied based on the
    // input value.
    let builder2 = server
        .state
        .create_wiring(pos, comp::object::Body::Coins, WiringElement {
            inputs: HashMap::new(),
            outputs: HashMap::new(),
            actions: vec![WiringAction {
                formula: OutputFormula::Input {
                    name: String::from("button"),
                },
                threshold: 0.0,
                effects: vec![WiringActionEffect::SetLight {
                    r: OutputFormula::Input {
                        name: String::from("button"),
                    },
                    g: OutputFormula::Input {
                        name: String::from("button"),
                    },
                    b: OutputFormula::Input {
                        name: String::from("button"),
                    },
                }],
            }],
        })
        .with(comp::Density(100_f32));
    let ent2 = builder2.build();

    pos.0.x += 3.0;
    let builder3 = server
        .state
        .create_wiring(pos, comp::object::Body::TrainingDummy, WiringElement {
            inputs: HashMap::new(),
            outputs: HashMap::new(),
            actions: Vec::new(),
        })
        .with(comp::Density(comp::object::Body::TrainingDummy.density().0))
        .with(Circuit::new(vec![Wire {
            input: WireNode::new(ent1, "button".to_string()),
            output: WireNode::new(ent2, "button".to_string()),
        }]));
    builder3.build();

    server.notify_client(
        client,
        ServerGeneral::server_msg(ChatType::CommandInfo, "Wire"),
    );
    Ok(())
}

fn handle_adminify(
    server: &mut Server,
    client: EcsEntity,
    _target: EcsEntity,
    args: Vec<String>,
    action: &ServerChatCommand,
) -> CmdResult<()> {
    if let (Some(alias), desired_role) = parse_cmd_args!(args, String, String) {
        let desired_role = if let Some(mut desired_role) = desired_role {
            desired_role.make_ascii_lowercase();
            Some(match &*desired_role {
                "admin" => AdminRole::Admin,
                "moderator" => AdminRole::Moderator,
                _ => {
                    return Err(action.help_string());
                },
            })
        } else {
            None
        };
        let (player, player_uuid) = find_alias(server.state.ecs(), &alias)?;
        let client_uuid = uuid(server, client, "client")?;
        let uid = uid(server, player, "player")?;

        // Your permanent role, not your temporary role, is what's used to determine
        // what temporary roles you can grant.
        let client_real_role = real_role(server, client_uuid, "client")?;

        // This appears to prevent de-mod / de-admin for mods / admins with access to
        // this command, but it does not in the case where the target is
        // temporary, because `verify_above_role` always values permanent roles
        // above temporary ones.
        verify_above_role(
            server,
            (client, client_uuid),
            (player, player_uuid),
            "Cannot reassign a role for anyone with your role or higher.",
        )?;

        // Ensure that it's not possible to assign someone a higher role than your own
        // (i.e. even if mods had the ability to create temporary mods, they
        // wouldn't be able to create temporary admins).
        //
        // Also note that we perform no more permissions checks after this point based
        // on the assignee's temporary role--even if the player's temporary role
        // is higher than the client's, we still allow the role to be reduced to
        // the selected role, as long as they would have permission to assign it
        // in the first place.  This is consistent with our
        // policy on bans--banning or lengthening a ban (decreasing player permissions)
        // can be done even after an unban or ban shortening (increasing player
        // permissions) by someone with a higher role than the person doing the
        // ban.  So if we change how bans work, we should change how things work
        // here, too, for consistency.
        if desired_role > Some(client_real_role) {
            return Err(
                "Cannot assign someone a temporary role higher than your own permanent one".into(),
            );
        }

        let mut admin_storage = server.state.ecs().write_storage::<comp::Admin>();
        let entry = admin_storage
            .entry(player)
            .map_err(|_| "Cannot find player entity!".to_string())?;
        match (entry, desired_role) {
            (StorageEntry::Vacant(_), None) => {
                return Err("Player already has no role!".into());
            },
            (StorageEntry::Occupied(o), None) => {
                let old_role = o.remove().0;
                server.notify_client(
                    client,
                    ServerGeneral::server_msg(
                        ChatType::CommandInfo,
                        format!("Role removed from player {}: {:?}", alias, old_role),
                    ),
                );
            },
            (entry, Some(desired_role)) => {
                let verb = match entry
                    .replace(comp::Admin(desired_role))
                    .map(|old_admin| old_admin.0.cmp(&desired_role))
                {
                    Some(Ordering::Equal) => {
                        return Err("Player already has that role!".into());
                    },
                    Some(Ordering::Greater) => "downgraded",
                    Some(Ordering::Less) | None => "upgraded",
                };
                server.notify_client(
                    client,
                    ServerGeneral::server_msg(
                        ChatType::CommandInfo,
                        format!("Role for player {} {} to {:?}", alias, verb, desired_role),
                    ),
                );
            },
        };
        // Update player list so the player shows up as moderator in client chat.
        //
        // NOTE: We deliberately choose not to differentiate between moderators and
        // administrators in the player list.
        let is_moderator = desired_role.is_some();
        let msg = ServerGeneral::PlayerListUpdate(PlayerListUpdate::Moderator(uid, is_moderator));
        server.state.notify_players(msg);
        Ok(())
    } else {
        Err(action.help_string())
    }
}

fn handle_tell(
    server: &mut Server,
    client: EcsEntity,
    target: EcsEntity,
    args: Vec<String>,
    action: &ServerChatCommand,
) -> CmdResult<()> {
    no_sudo(client, target)?;

    if let (Some(alias), message_opt) = parse_cmd_args!(args, String, ..Vec<String>) {
        let ecs = server.state.ecs();
        let player = find_alias(ecs, &alias)?.0;

        if player == target {
            return Err("You can't /tell yourself.".into());
        }
        let target_uid = uid(server, target, "target")?;
        let player_uid = uid(server, player, "player")?;
        let mode = comp::ChatMode::Tell(player_uid);
        insert_or_replace_component(server, target, mode.clone(), "target")?;
        let msg = if message_opt.is_empty() {
            format!("{} wants to talk to you.", alias)
        } else {
            message_opt.join(" ")
        };
        server.state.send_chat(mode.new_message(target_uid, msg));
        server.notify_client(target, ServerGeneral::ChatMode(mode));
        Ok(())
    } else {
        Err(action.help_string())
    }
}

fn handle_faction(
    server: &mut Server,
    client: EcsEntity,
    target: EcsEntity,
    args: Vec<String>,
    _action: &ServerChatCommand,
) -> CmdResult<()> {
    no_sudo(client, target)?;

    let factions = server.state.ecs().read_storage();
    if let Some(comp::Faction(faction)) = factions.get(target) {
        let mode = comp::ChatMode::Faction(faction.to_string());
        drop(factions);
        insert_or_replace_component(server, target, mode.clone(), "target")?;
        let msg = args.join(" ");
        if !msg.is_empty() {
            if let Some(uid) = server.state.ecs().read_storage().get(target) {
                server.state.send_chat(mode.new_message(*uid, msg));
            }
        }
        server.notify_client(target, ServerGeneral::ChatMode(mode));
        Ok(())
    } else {
        Err("Please join a faction with /join_faction".into())
    }
}

fn handle_group(
    server: &mut Server,
    client: EcsEntity,
    target: EcsEntity,
    args: Vec<String>,
    _action: &ServerChatCommand,
) -> CmdResult<()> {
    no_sudo(client, target)?;

    let groups = server.state.ecs().read_storage::<comp::Group>();
    if let Some(group) = groups.get(target) {
        let mode = comp::ChatMode::Group(*group);
        drop(groups);
        insert_or_replace_component(server, target, mode.clone(), "target")?;
        let msg = args.join(" ");
        if !msg.is_empty() {
            if let Some(uid) = server.state.ecs().read_storage().get(target) {
                server.state.send_chat(mode.new_message(*uid, msg));
            }
        }
        server.notify_client(target, ServerGeneral::ChatMode(mode));
        Ok(())
    } else {
        Err("Please create a group first".into())
    }
}

fn handle_group_invite(
    server: &mut Server,
    client: EcsEntity,
    target: EcsEntity,
    args: Vec<String>,
    action: &ServerChatCommand,
) -> CmdResult<()> {
    if let Some(target_alias) = parse_cmd_args!(args, String) {
        let target_player = find_alias(server.state.ecs(), &target_alias)?.0;
        let uid = uid(server, target_player, "player")?;

        server
            .state
            .mut_resource::<EventBus<ServerEvent>>()
            .emit_now(ServerEvent::InitiateInvite(target, uid, InviteKind::Group));

        if client != target {
            server.notify_client(
                target,
                ServerGeneral::server_msg(
                    ChatType::CommandInfo,
                    format!("{} has been invited to your group.", target_alias),
                ),
            );
        }

        server.notify_client(
            client,
            ServerGeneral::server_msg(
                ChatType::CommandInfo,
                format!("Invited {} to the group.", target_alias),
            ),
        );
        Ok(())
    } else {
        Err(action.help_string())
    }
}

fn handle_group_kick(
    server: &mut Server,
    _client: EcsEntity,
    target: EcsEntity,
    args: Vec<String>,
    action: &ServerChatCommand,
) -> CmdResult<()> {
    // Checking if leader is already done in group_manip
    if let Some(target_alias) = parse_cmd_args!(args, String) {
        let target_player = find_alias(server.state.ecs(), &target_alias)?.0;
        let uid = uid(server, target_player, "player")?;

        server
            .state
            .mut_resource::<EventBus<ServerEvent>>()
            .emit_now(ServerEvent::GroupManip(target, comp::GroupManip::Kick(uid)));
        Ok(())
    } else {
        Err(action.help_string())
    }
}

fn handle_group_leave(
    server: &mut Server,
    _client: EcsEntity,
    target: EcsEntity,
    _args: Vec<String>,
    _action: &ServerChatCommand,
) -> CmdResult<()> {
    server
        .state
        .mut_resource::<EventBus<ServerEvent>>()
        .emit_now(ServerEvent::GroupManip(target, comp::GroupManip::Leave));
    Ok(())
}

fn handle_group_promote(
    server: &mut Server,
    _client: EcsEntity,
    target: EcsEntity,
    args: Vec<String>,
    action: &ServerChatCommand,
) -> CmdResult<()> {
    // Checking if leader is already done in group_manip
    if let Some(target_alias) = parse_cmd_args!(args, String) {
        let target_player = find_alias(server.state.ecs(), &target_alias)?.0;
        let uid = uid(server, target_player, "player")?;

        server
            .state
            .mut_resource::<EventBus<ServerEvent>>()
            .emit_now(ServerEvent::GroupManip(
                target,
                comp::GroupManip::AssignLeader(uid),
            ));
        Ok(())
    } else {
        Err(action.help_string())
    }
}

fn handle_region(
    server: &mut Server,
    client: EcsEntity,
    target: EcsEntity,
    args: Vec<String>,
    _action: &ServerChatCommand,
) -> CmdResult<()> {
    no_sudo(client, target)?;

    let mode = comp::ChatMode::Region;
    insert_or_replace_component(server, target, mode.clone(), "target")?;
    let msg = args.join(" ");
    if !msg.is_empty() {
        if let Some(uid) = server.state.ecs().read_storage().get(target) {
            server.state.send_chat(mode.new_message(*uid, msg));
        }
    }
    server.notify_client(target, ServerGeneral::ChatMode(mode));
    Ok(())
}

fn handle_say(
    server: &mut Server,
    client: EcsEntity,
    target: EcsEntity,
    args: Vec<String>,
    _action: &ServerChatCommand,
) -> CmdResult<()> {
    no_sudo(client, target)?;

    let mode = comp::ChatMode::Say;
    insert_or_replace_component(server, target, mode.clone(), "target")?;
    let msg = args.join(" ");
    if !msg.is_empty() {
        if let Some(uid) = server.state.ecs().read_storage().get(target) {
            server.state.send_chat(mode.new_message(*uid, msg));
        }
    }
    server.notify_client(target, ServerGeneral::ChatMode(mode));
    Ok(())
}

fn handle_world(
    server: &mut Server,
    client: EcsEntity,
    target: EcsEntity,
    args: Vec<String>,
    _action: &ServerChatCommand,
) -> CmdResult<()> {
    no_sudo(client, target)?;

    let mode = comp::ChatMode::World;
    insert_or_replace_component(server, target, mode.clone(), "target")?;
    let msg = args.join(" ");
    if !msg.is_empty() {
        if let Some(uid) = server.state.ecs().read_storage().get(target) {
            server.state.send_chat(mode.new_message(*uid, msg));
        }
    }
    server.notify_client(target, ServerGeneral::ChatMode(mode));
    Ok(())
}

fn handle_join_faction(
    server: &mut Server,
    _client: EcsEntity,
    target: EcsEntity,
    args: Vec<String>,
    _action: &ServerChatCommand,
) -> CmdResult<()> {
    let players = server.state.ecs().read_storage::<comp::Player>();
    if let Some(alias) = players.get(target).map(|player| player.alias.clone()) {
        drop(players);
        let (faction_leave, mode) = if let Some(faction) = parse_cmd_args!(args, String) {
            let mode = comp::ChatMode::Faction(faction.clone());
            insert_or_replace_component(server, target, mode.clone(), "target")?;
            let faction_join = server
                .state
                .ecs()
                .write_storage()
                .insert(target, comp::Faction(faction.clone()))
                .ok()
                .flatten()
                .map(|f| f.0);
            server.state.send_chat(
                ChatType::FactionMeta(faction.clone())
                    .chat_msg(format!("[{}] joined faction ({})", alias, faction)),
            );
            (faction_join, mode)
        } else {
            let mode = comp::ChatMode::default();
            insert_or_replace_component(server, target, mode.clone(), "target")?;
            let faction_leave = server
                .state
                .ecs()
                .write_storage()
                .remove(target)
                .map(|comp::Faction(f)| f);
            (faction_leave, mode)
        };
        if let Some(faction) = faction_leave {
            server.state.send_chat(
                ChatType::FactionMeta(faction.clone())
                    .chat_msg(format!("[{}] left faction ({})", alias, faction)),
            );
        }
        server.notify_client(target, ServerGeneral::ChatMode(mode));
        Ok(())
    } else {
        Err("Could not find your player alias".into())
    }
}

#[cfg(not(feature = "worldgen"))]
fn handle_debug_column(
    server: &mut Server,
    client: EcsEntity,
    target: EcsEntity,
    _args: Vec<String>,
    _action: &ServerChatCommand,
) -> CmdResult<()> {
    Err("Unsupported without worldgen enabled".into())
}

#[cfg(feature = "worldgen")]
fn handle_debug_column(
    server: &mut Server,
    client: EcsEntity,
    target: EcsEntity,
    args: Vec<String>,
    _action: &ServerChatCommand,
) -> CmdResult<()> {
    let sim = server.world.sim();
<<<<<<< HEAD
    /* let calendar = (*server.state.ecs().read_resource::<Calendar>()).clone(); */
    let wpos = if let (Some(x), Some(y)) = parse_args!(args, i32, i32) {
=======
    let calendar = (*server.state.ecs().read_resource::<Calendar>()).clone();
    let sampler = server.world.sample_columns();
    let wpos = if let (Some(x), Some(y)) = parse_cmd_args!(args, i32, i32) {
>>>>>>> 61788c28
        Vec2::new(x, y)
    } else {
        let pos = position(server, target, "target")?;
        // FIXME: Deal with overflow, if needed.
        pos.0.xy().map(|x| x as i32)
    };
    let chunk_pos = wpos.map2(TerrainChunkSize::RECT_SIZE, |e, sz: u32| e / sz as i32);
    let msg_generator = |/*calendar*/| {
        let sampler = server.world.sample_columns(chunk_pos, server.index.as_index_ref())?;
        let alt = sim.get_interpolated(wpos, |chunk| chunk.alt)?;
        let basement = sim.get_interpolated(wpos, |chunk| chunk.basement)?;
        let water_alt = sim.get_interpolated(wpos, |chunk| chunk.water_alt)?;
        let chaos = sim.get_interpolated(wpos, |chunk| chunk.chaos)?;
        let temp = sim.get_interpolated(wpos, |chunk| chunk.temp)?;
        let humidity = sim.get_interpolated(wpos, |chunk| chunk.humidity)?;
        let rockiness = sim.get_interpolated(wpos, |chunk| chunk.rockiness)?;
        let tree_density = sim.get_interpolated(wpos, |chunk| chunk.tree_density)?;
        let spawn_rate = sim.get_interpolated(wpos, |chunk| chunk.spawn_rate)?;
        let chunk = sim.get(chunk_pos)?;
        let col = sampler.get((wpos/*, server.index.as_index_ref(), Some(calendar)*/));
        let gradient = sim.get_gradient_approx(chunk_pos)?;
        let downhill = chunk.downhill;
        let river = &chunk.river;
        let flux = chunk.flux;

        Some(format!(
            r#"wpos: {:?}
alt {:?} ({:?})
water_alt {:?} ({:?})
basement {:?}
river {:?}
gradient {:?}
downhill {:?}
chaos {:?}
flux {:?}
temp {:?}
humidity {:?}
rockiness {:?}
tree_density {:?}
spawn_rate {:?} "#,
            wpos,
            alt,
            col.alt,
            water_alt,
            col.water_level,
            /*basement*/col.basement,
            river,
            /*gradient*/col.gradient,
            downhill,
            /*chaos*/col.chaos,
            flux,
            temp,
            humidity,
            rockiness,
            tree_density,
            spawn_rate
        ))
    };
    if let Some(s) = msg_generator(/*&calendar*/) {
        server.notify_client(client, ServerGeneral::server_msg(ChatType::CommandInfo, s));
        Ok(())
    } else {
        Err("Not a pregenerated chunk.".into())
    }
}

fn handle_disconnect_all_players(
    server: &mut Server,
    client: EcsEntity,
    _target: EcsEntity,
    args: Vec<String>,
    _action: &ServerChatCommand,
) -> CmdResult<()> {
    let client_uuid = uuid(server, client, "client")?;
    // Make sure temporary mods/admins can't run this command.
    let _role = real_role(server, client_uuid, "role")?;

    if parse_cmd_args!(args, String).as_deref() != Some("confirm") {
        return Err(
            "Please run the command again with the second argument of \"confirm\" to confirm that \
             you really want to disconnect all players from the server"
                .to_string(),
        );
    }

    let ecs = server.state.ecs();
    let players = &ecs.read_storage::<comp::Player>();

    // TODO: This logging and verification of admin commands would be better moved
    // to a more generic method used for auditing -all- admin commands.

    let player_name = if let Some(player) = players.get(client) {
        &*player.alias
    } else {
        warn!(
            "Failed to get player name for admin who used /disconnect_all_players - ignoring \
             command."
        );
        return Err("You do not exist, so you cannot use this command".to_string());
    };

    info!(
        "Disconnecting all clients due to admin command from {}",
        player_name
    );
    server.disconnect_all_clients_requested = true;

    Ok(())
}

fn handle_skill_point(
    server: &mut Server,
    _client: EcsEntity,
    target: EcsEntity,
    args: Vec<String>,
    action: &ServerChatCommand,
) -> CmdResult<()> {
    if let (Some(a_skill_tree), Some(sp), a_alias) = parse_cmd_args!(args, String, u16, String) {
        let skill_tree = parse_skill_tree(&a_skill_tree)?;
        let player = a_alias
            .map(|alias| find_alias(server.state.ecs(), &alias).map(|(target, _)| target))
            .unwrap_or(Ok(target))?;

        if let Some(mut skill_set) = server
            .state
            .ecs_mut()
            .write_storage::<comp::SkillSet>()
            .get_mut(player)
        {
            skill_set.add_skill_points(skill_tree, sp);
            Ok(())
        } else {
            Err("Player has no stats!".into())
        }
    } else {
        Err(action.help_string())
    }
}

fn parse_skill_tree(skill_tree: &str) -> CmdResult<comp::skillset::SkillGroupKind> {
    use comp::{item::tool::ToolKind, skillset::SkillGroupKind};
    match skill_tree {
        "general" => Ok(SkillGroupKind::General),
        "sword" => Ok(SkillGroupKind::Weapon(ToolKind::Sword)),
        "axe" => Ok(SkillGroupKind::Weapon(ToolKind::Axe)),
        "hammer" => Ok(SkillGroupKind::Weapon(ToolKind::Hammer)),
        "bow" => Ok(SkillGroupKind::Weapon(ToolKind::Bow)),
        "staff" => Ok(SkillGroupKind::Weapon(ToolKind::Staff)),
        "sceptre" => Ok(SkillGroupKind::Weapon(ToolKind::Sceptre)),
        "mining" => Ok(SkillGroupKind::Weapon(ToolKind::Pick)),
        _ => Err(format!("{} is not a skill group!", skill_tree)),
    }
}

fn handle_reload_chunks(
    server: &mut Server,
    _client: EcsEntity,
    _target: EcsEntity,
    _args: Vec<String>,
    _action: &ServerChatCommand,
) -> CmdResult<()> {
    server.state.clear_terrain();

    Ok(())
}

fn handle_remove_lights(
    server: &mut Server,
    client: EcsEntity,
    target: EcsEntity,
    args: Vec<String>,
    _action: &ServerChatCommand,
) -> CmdResult<()> {
    let opt_radius = parse_cmd_args!(args, f32);
    let player_pos = position(server, target, "target")?;
    let mut to_delete = vec![];

    let ecs = server.state.ecs();
    for (entity, pos, _, _, _) in (
        &ecs.entities(),
        &ecs.read_storage::<comp::Pos>(),
        &ecs.read_storage::<comp::LightEmitter>(),
        !&ecs.read_storage::<comp::WaypointArea>(),
        !&ecs.read_storage::<comp::Player>(),
    )
        .join()
    {
        if opt_radius
            .map(|r| pos.0.distance(player_pos.0) < r)
            .unwrap_or(true)
        {
            to_delete.push(entity);
        }
    }

    let size = to_delete.len();

    for entity in to_delete {
        if let Err(e) = server.state.delete_entity_recorded(entity) {
            error!(?e, "Failed to delete light: {:?}", e);
        }
    }

    server.notify_client(
        client,
        ServerGeneral::server_msg(ChatType::CommandInfo, format!("Removed {} lights!", size)),
    );
    Ok(())
}

fn handle_sudo(
    server: &mut Server,
    client: EcsEntity,
    _target: EcsEntity,
    args: Vec<String>,
    action: &ServerChatCommand,
) -> CmdResult<()> {
    if let (Some(player_alias), Some(cmd), cmd_args) =
        parse_cmd_args!(args, String, String, ..Vec<String>)
    {
        if let Ok(action) = cmd.parse() {
            let (player, player_uuid) = find_alias(server.state.ecs(), &player_alias)?;
            let client_uuid = uuid(server, client, "client")?;
            verify_above_role(
                server,
                (client, client_uuid),
                (player, player_uuid),
                "Cannot sudo players with roles higher than your own.",
            )?;

            // TODO: consider making this into a tail call or loop (to avoid the potential
            // stack overflow, although it's less of a risk coming from only mods and
            // admins).
            do_command(server, client, player, cmd_args, &action)
        } else {
            Err(format!("Unknown command: /{}", cmd))
        }
    } else {
        Err(action.help_string())
    }
}

fn handle_version(
    server: &mut Server,
    client: EcsEntity,
    _target: EcsEntity,
    _args: Vec<String>,
    _action: &ServerChatCommand,
) -> CmdResult<()> {
    server.notify_client(
        client,
        ServerGeneral::server_msg(
            ChatType::CommandInfo,
            format!(
                "Server is running {}[{}]",
                *common::util::GIT_HASH,
                *common::util::GIT_DATE,
            ),
        ),
    );
    Ok(())
}

fn handle_whitelist(
    server: &mut Server,
    client: EcsEntity,
    _target: EcsEntity,
    args: Vec<String>,
    action: &ServerChatCommand,
) -> CmdResult<()> {
    let now = Utc::now();

    if let (Some(whitelist_action), Some(username)) = parse_cmd_args!(args, String, String) {
        let client_uuid = uuid(server, client, "client")?;
        let client_username = uuid_to_username(server, client, client_uuid)?;
        let client_role = real_role(server, client_uuid, "client")?;

        if whitelist_action.eq_ignore_ascii_case("add") {
            let uuid = find_username(server, &username)?;

            let record = WhitelistRecord {
                date: now,
                info: Some(WhitelistInfo {
                    username_when_whitelisted: username.clone(),
                    whitelisted_by: client_uuid,
                    whitelisted_by_username: client_username,
                    whitelisted_by_role: client_role.into(),
                }),
            };

            let edit =
                server
                    .editable_settings_mut()
                    .whitelist
                    .edit(server.data_dir().as_ref(), |w| {
                        if w.insert(uuid, record).is_some() {
                            None
                        } else {
                            Some(format!("added to whitelist: {}", username))
                        }
                    });
            edit_setting_feedback(server, client, edit, || {
                format!("already in whitelist: {}!", username)
            })
        } else if whitelist_action.eq_ignore_ascii_case("remove") {
            let client_uuid = uuid(server, client, "client")?;
            let client_role = real_role(server, client_uuid, "client")?;

            let uuid = find_username(server, &username)?;
            let mut err_info = "not part of whitelist: ";
            let edit =
                server
                    .editable_settings_mut()
                    .whitelist
                    .edit(server.data_dir().as_ref(), |w| {
                        w.remove(&uuid)
                            .filter(|record| {
                                if record.whitelisted_by_role() <= client_role.into() {
                                    true
                                } else {
                                    err_info = "permission denied to remove user: ";
                                    false
                                }
                            })
                            .map(|_| format!("removed from whitelist: {}", username))
                    });
            edit_setting_feedback(server, client, edit, || format!("{}{}", err_info, username))
        } else {
            Err(action.help_string())
        }
    } else {
        Err(action.help_string())
    }
}

fn kick_player(
    server: &mut Server,
    (client, client_uuid): (EcsEntity, Uuid),
    (target_player, target_player_uuid): (EcsEntity, Uuid),
    reason: &str,
) -> CmdResult<()> {
    verify_above_role(
        server,
        (client, client_uuid),
        (target_player, target_player_uuid),
        "Cannot kick players with roles higher than your own.",
    )?;
    server.notify_client(
        target_player,
        ServerGeneral::Disconnect(DisconnectReason::Kicked(reason.to_string())),
    );
    server
        .state
        .mut_resource::<EventBus<ServerEvent>>()
        .emit_now(ServerEvent::ClientDisconnect(
            target_player,
            common::comp::DisconnectReason::Kicked,
        ));
    Ok(())
}

fn handle_kick(
    server: &mut Server,
    client: EcsEntity,
    _target: EcsEntity,
    args: Vec<String>,
    action: &ServerChatCommand,
) -> CmdResult<()> {
    if let (Some(target_alias), reason_opt) = parse_cmd_args!(args, String, String) {
        let client_uuid = uuid(server, client, "client")?;
        let reason = reason_opt.unwrap_or_default();
        let ecs = server.state.ecs();
        let target_player = find_alias(ecs, &target_alias)?;

        kick_player(server, (client, client_uuid), target_player, &reason)?;
        server.notify_client(
            client,
            ServerGeneral::server_msg(
                ChatType::CommandInfo,
                format!(
                    "Kicked {} from the server with reason: {}",
                    target_alias, reason
                ),
            ),
        );
        Ok(())
    } else {
        Err(action.help_string())
    }
}

fn handle_ban(
    server: &mut Server,
    client: EcsEntity,
    _target: EcsEntity,
    args: Vec<String>,
    action: &ServerChatCommand,
) -> CmdResult<()> {
    if let (Some(username), overwrite, parse_duration, reason_opt) =
        parse_cmd_args!(args, String, bool, HumanDuration, String)
    {
        let reason = reason_opt.unwrap_or_default();
        let overwrite = overwrite.unwrap_or(false);

        let player_uuid = find_username(server, &username)?;

        let client_uuid = uuid(server, client, "client")?;
        let client_username = uuid_to_username(server, client, client_uuid)?;
        let client_role = real_role(server, client_uuid, "client")?;

        let now = Utc::now();
        let end_date = parse_duration
            .map(|duration| chrono::Duration::from_std(duration.into()))
            .transpose()
            .map_err(|err| format!("Error converting to duration: {}", err))?
            // On overflow (someone adding some ridiculous timespan), just make the ban infinite.
            .and_then(|duration| now.checked_add_signed(duration));

        let ban_info = BanInfo {
            performed_by: client_uuid,
            performed_by_username: client_username,
            performed_by_role: client_role.into(),
        };

        let ban = Ban {
            reason: reason.clone(),
            info: Some(ban_info),
            end_date,
        };

        let edit = server
            .editable_settings_mut()
            .banlist
            .ban_action(
                server.data_dir().as_ref(),
                now,
                player_uuid,
                username.clone(),
                BanAction::Ban(ban),
                overwrite,
            )
            .map(|result| {
                (
                    format!("Added {} to the banlist with reason: {}", username, reason),
                    result,
                )
            });

        edit_setting_feedback(server, client, edit, || {
            format!("{} is already on the banlist", username)
        })?;
        // If the player is online kick them (this may fail if the player is a hardcoded
        // admin; we don't care about that case because hardcoded admins can log on even
        // if they're on the ban list).
        let ecs = server.state.ecs();
        if let Ok(target_player) = find_uuid(ecs, player_uuid) {
            let _ = kick_player(
                server,
                (client, client_uuid),
                (target_player, player_uuid),
                &reason,
            );
        }
        Ok(())
    } else {
        Err(action.help_string())
    }
}

fn handle_battlemode(
    server: &mut Server,
    client: EcsEntity,
    target: EcsEntity,
    args: Vec<String>,
    _action: &ServerChatCommand,
) -> CmdResult<()> {
    // TODO: discuss time
    const COOLDOWN: f64 = 60.0 * 5.0;

    let ecs = server.state.ecs();
    let time = ecs.read_resource::<Time>();
    let settings = ecs.read_resource::<Settings>();
    if let Some(mode) = parse_cmd_args!(args, String) {
        if !settings.gameplay.battle_mode.allow_choosing() {
            return Err("Command disabled in server settings".to_owned());
        }

        #[cfg(feature = "worldgen")]
        let in_town = {
            // get chunk position
            let pos = position(server, target, "target")?;
            let wpos = pos.0.xy().map(|x| x as i32);
            let chunk_pos = wpos.map2(TerrainChunkSize::RECT_SIZE, |wpos, size: u32| {
                wpos / size as i32
            });
            server.world.civs().sites().any(|site| {
                // empirical
                const RADIUS: f32 = 9.0;
                let delta = site
                    .center
                    .map(|x| x as f32)
                    .distance(chunk_pos.map(|x| x as f32));
                delta < RADIUS
            })
        };
        // just skip this check, if worldgen is disabled
        #[cfg(not(feature = "worldgen"))]
        let in_town = true;

        if !in_town {
            return Err("You need to be in town to change battle mode!".to_owned());
        }

        let mut players = ecs.write_storage::<comp::Player>();
        let mut player_info = players.get_mut(target).ok_or_else(|| {
            error!("Can't get player component for player");
            "Error!"
        })?;
        if let Some(Time(last_change)) = player_info.last_battlemode_change {
            let Time(time) = *time;
            let elapsed = time - last_change;
            if elapsed < COOLDOWN {
                let msg = format!(
                    "Cooldown period active. Try again in {:.0} seconds",
                    COOLDOWN - elapsed,
                );
                return Err(msg);
            }
        }
        let mode = match mode.as_str() {
            "pvp" => BattleMode::PvP,
            "pve" => BattleMode::PvE,
            _ => return Err("Available modes: pvp, pve".to_owned()),
        };
        if player_info.battle_mode == mode {
            return Err("Attempted to set the same battlemode".to_owned());
        }
        player_info.battle_mode = mode;
        player_info.last_battlemode_change = Some(*time);
        server.notify_client(
            client,
            ServerGeneral::server_msg(
                ChatType::CommandInfo,
                format!("New battle mode: {:?}", mode),
            ),
        );
        Ok(())
    } else {
        let players = ecs.read_storage::<comp::Player>();
        let player = players.get(target).ok_or_else(|| {
            error!("Can't get player component for player");
            "Error!"
        })?;
        let mut msg = format!("Current battle mode: {:?}.", player.battle_mode);
        if settings.gameplay.battle_mode.allow_choosing() {
            msg.push_str(" Possible to change.");
        } else {
            msg.push_str(" Global.");
        }
        if let Some(change) = player.last_battlemode_change {
            let Time(time) = *time;
            let Time(change) = change;
            let elapsed = time - change;
            let next = COOLDOWN - elapsed;
            let notice = format!(" Next change will be available in: {:.0} seconds", next);
            msg.push_str(&notice);
        }
        server.notify_client(
            client,
            ServerGeneral::server_msg(ChatType::CommandInfo, msg),
        );
        Ok(())
    }
}

fn handle_battlemode_force(
    server: &mut Server,
    client: EcsEntity,
    target: EcsEntity,
    args: Vec<String>,
    action: &ServerChatCommand,
) -> CmdResult<()> {
    let ecs = server.state.ecs();
    let settings = ecs.read_resource::<Settings>();
    if !settings.gameplay.battle_mode.allow_choosing() {
        return Err("Command disabled in server settings".to_owned());
    }
    let mode = parse_cmd_args!(args, String).ok_or_else(|| action.help_string())?;
    let mode = match mode.as_str() {
        "pvp" => BattleMode::PvP,
        "pve" => BattleMode::PvE,
        _ => return Err("Available modes: pvp, pve".to_owned()),
    };
    let mut players = ecs.write_storage::<comp::Player>();
    let mut player_info = players
        .get_mut(target)
        .ok_or("Cannot get player component for target")?;
    player_info.battle_mode = mode;
    server.notify_client(
        client,
        ServerGeneral::server_msg(
            ChatType::CommandInfo,
            format!("Set battle mode to: {:?}", mode),
        ),
    );
    Ok(())
}

fn handle_unban(
    server: &mut Server,
    client: EcsEntity,
    _target: EcsEntity,
    args: Vec<String>,
    action: &ServerChatCommand,
) -> CmdResult<()> {
    if let Some(username) = parse_cmd_args!(args, String) {
        let player_uuid = find_username(server, &username)?;

        let client_uuid = uuid(server, client, "client")?;
        let client_username = uuid_to_username(server, client, client_uuid)?;
        let client_role = real_role(server, client_uuid, "client")?;

        let now = Utc::now();

        let ban_info = BanInfo {
            performed_by: client_uuid,
            performed_by_username: client_username,
            performed_by_role: client_role.into(),
        };

        let unban = BanAction::Unban(ban_info);

        let edit = server
            .editable_settings_mut()
            .banlist
            .ban_action(
                server.data_dir().as_ref(),
                now,
                player_uuid,
                username.clone(),
                unban,
                false,
            )
            .map(|result| (format!("{} was successfully unbanned", username), result));

        edit_setting_feedback(server, client, edit, || {
            format!("{} was already unbanned", username)
        })
    } else {
        Err(action.help_string())
    }
}

fn handle_server_physics(
    server: &mut Server,
    client: EcsEntity,
    _target: EcsEntity,
    args: Vec<String>,
    action: &ServerChatCommand,
) -> CmdResult<()> {
    if let (Some(username), enabled_opt) = parse_cmd_args!(args, String, bool) {
        let uuid = find_username(server, &username)?;
        let server_force = enabled_opt.unwrap_or(true);

        let mut player_physics_settings =
            server.state.ecs().write_resource::<PlayerPhysicsSettings>();
        let entry = player_physics_settings.settings.entry(uuid).or_default();
        entry.server_force = server_force;

        server.notify_client(
            client,
            ServerGeneral::server_msg(
                ChatType::CommandInfo,
                format!(
                    "Updated physics settings for {} ({}): {:?}",
                    username, uuid, entry
                ),
            ),
        );
        Ok(())
    } else {
        Err(action.help_string())
    }
}

fn handle_apply_buff(
    server: &mut Server,
    _client: EcsEntity,
    target: EcsEntity,
    args: Vec<String>,
    action: &ServerChatCommand,
) -> CmdResult<()> {
    if let (Some(buff), strength, duration) = parse_cmd_args!(args, String, f32, f64) {
        let strength = strength.unwrap_or(0.01);
        let duration = Duration::from_secs_f64(duration.unwrap_or(1.0));
        let buffdata = BuffData::new(strength, Some(duration));
        if buff != "all" {
            cast_buff(&buff, buffdata, server, target)
        } else {
            for kind in BUFF_PACK.iter() {
                cast_buff(kind, buffdata, server, target)?;
            }
            Ok(())
        }
    } else {
        Err(action.help_string())
    }
}

fn cast_buff(kind: &str, data: BuffData, server: &mut Server, target: EcsEntity) -> CmdResult<()> {
    if let Some(buffkind) = parse_buffkind(kind) {
        let ecs = &server.state.ecs();
        let mut buffs_all = ecs.write_storage::<comp::Buffs>();
        if let Some(mut buffs) = buffs_all.get_mut(target) {
            buffs.insert(Buff::new(buffkind, data, vec![], BuffSource::Command));
        }
        Ok(())
    } else {
        Err(format!("unknown buff: {}", kind))
    }
}

fn parse_buffkind(buff: &str) -> Option<BuffKind> { BUFF_PARSER.get(buff).copied() }

fn handle_skill_preset(
    server: &mut Server,
    _client: EcsEntity,
    target: EcsEntity,
    args: Vec<String>,
    action: &ServerChatCommand,
) -> CmdResult<()> {
    if let Some(preset) = parse_cmd_args!(args, String) {
        if let Some(mut skill_set) = server
            .state
            .ecs_mut()
            .write_storage::<comp::SkillSet>()
            .get_mut(target)
        {
            match preset.as_str() {
                "clear" => {
                    clear_skillset(&mut skill_set);
                    Ok(())
                },
                preset => set_skills(&mut skill_set, preset),
            }
        } else {
            Err("Player has no stats!".into())
        }
    } else {
        Err(action.help_string())
    }
}

fn clear_skillset(skill_set: &mut comp::SkillSet) { *skill_set = comp::SkillSet::default(); }

fn set_skills(skill_set: &mut comp::SkillSet, preset: &str) -> CmdResult<()> {
    let presets = match common::cmd::SkillPresetManifest::load(PRESET_MANIFEST_PATH) {
        Ok(presets) => presets.read().0.clone(),
        Err(err) => {
            warn!("Error in preset: {}", err);
            return Err("Error while loading presets".to_owned());
        },
    };
    if let Some(preset) = presets.get(preset) {
        for (skill, level) in preset {
            let group = if let Some(group) = skill.skill_group_kind() {
                group
            } else {
                warn!("Skill in preset doesn't exist in any group");
                return Err("Preset is broken".to_owned());
            };
            for _ in 0..*level {
                let cost = skill_set.skill_cost(*skill);
                skill_set.add_skill_points(group, cost);
                match skill_set.unlock_skill(*skill) {
                    Ok(_) | Err(comp::skillset::SkillUnlockError::SkillAlreadyUnlocked) => Ok(()),
                    Err(err) => Err(format!("{:?}", err)),
                }?;
            }
        }
        Ok(())
    } else {
        Err("Such preset doesn't exist".to_owned())
    }
}

fn handle_location(
    server: &mut Server,
    client: EcsEntity,
    target: EcsEntity,
    args: Vec<String>,
    _action: &ServerChatCommand,
) -> CmdResult<()> {
    if let Some(name) = parse_cmd_args!(args, String) {
        let loc = server.state.ecs().read_resource::<Locations>().get(&name);
        match loc {
            Ok(loc) => position_mut(server, target, "target", |target_pos| {
                target_pos.0 = loc;
            }),
            Err(e) => Err(e.to_string()),
        }
    } else {
        let locations = server.state.ecs().read_resource::<Locations>();
        let mut locations = locations.iter().map(|s| s.as_str()).collect::<Vec<_>>();
        locations.sort_unstable();
        server.notify_client(
            client,
            ServerGeneral::server_msg(
                ChatType::CommandInfo,
                if locations.is_empty() {
                    "No locations currently exist".to_owned()
                } else {
                    format!("Available locations:\n{}", locations.join(", "))
                },
            ),
        );
        Ok(())
    }
}

fn handle_create_location(
    server: &mut Server,
    client: EcsEntity,
    target: EcsEntity,
    args: Vec<String>,
    action: &ServerChatCommand,
) -> CmdResult<()> {
    if let Some(name) = parse_cmd_args!(args, String) {
        let target_pos = position(server, target, "target")?;

        let res = server
            .state
            .ecs_mut()
            .write_resource::<Locations>()
            .insert(name.clone(), target_pos.0);
        match res {
            Ok(()) => {
                server.notify_client(
                    client,
                    ServerGeneral::server_msg(
                        ChatType::CommandInfo,
                        format!("Created location '{}'", name),
                    ),
                );
                Ok(())
            },
            Err(e) => Err(e.to_string()),
        }
    } else {
        Err(action.help_string())
    }
}

fn handle_delete_location(
    server: &mut Server,
    client: EcsEntity,
    _target: EcsEntity,
    args: Vec<String>,
    action: &ServerChatCommand,
) -> CmdResult<()> {
    if let Some(name) = parse_cmd_args!(args, String) {
        let res = server
            .state
            .ecs_mut()
            .write_resource::<Locations>()
            .remove(&name);
        match res {
            Ok(()) => {
                server.notify_client(
                    client,
                    ServerGeneral::server_msg(
                        ChatType::CommandInfo,
                        format!("Deleted location '{}'", name),
                    ),
                );
                Ok(())
            },
            Err(e) => Err(e.to_string()),
        }
    } else {
        Err(action.help_string())
    }
}

fn handle_weather_zone(
    server: &mut Server,
    client: EcsEntity,
    _target: EcsEntity,
    args: Vec<String>,
    action: &ServerChatCommand,
) -> CmdResult<()> {
    if let (Some(name), radius, time) = parse_cmd_args!(args, String, f32, f32) {
        let radius = radius.map(|r| r / weather::CELL_SIZE as f32).unwrap_or(1.0);
        let time = time.unwrap_or(100.0);

        let mut add_zone = |weather: weather::Weather| {
            if let Ok(pos) = position(server, client, "player") {
                let pos = pos.0.xy() / weather::CELL_SIZE as f32;
                server
                    .state
                    .ecs_mut()
                    .write_resource::<WeatherSim>()
                    .add_zone(weather, pos, radius, time);
            }
        };
        match name.as_str() {
            "clear" => {
                add_zone(weather::Weather {
                    cloud: 0.0,
                    rain: 0.0,
                    wind: Vec2::zero(),
                });
                Ok(())
            },
            "cloudy" => {
                add_zone(weather::Weather {
                    cloud: 0.4,
                    rain: 0.0,
                    wind: Vec2::zero(),
                });
                Ok(())
            },
            "rain" => {
                add_zone(weather::Weather {
                    cloud: 0.1,
                    rain: 0.15,
                    wind: Vec2::new(1.0, -1.0),
                });
                Ok(())
            },
            "wind" => {
                add_zone(weather::Weather {
                    cloud: 0.0,
                    rain: 0.0,
                    wind: Vec2::new(10.0, 10.0),
                });
                Ok(())
            },
            "storm" => {
                add_zone(weather::Weather {
                    cloud: 0.3,
                    rain: 0.3,
                    wind: Vec2::new(15.0, 20.0),
                });
                Ok(())
            },
            _ => Err("Valid values are 'clear', 'rain', 'wind', 'storm'".to_string()),
        }
    } else {
        Err(action.help_string())
    }
}<|MERGE_RESOLUTION|>--- conflicted
+++ resolved
@@ -2712,14 +2712,8 @@
     _action: &ServerChatCommand,
 ) -> CmdResult<()> {
     let sim = server.world.sim();
-<<<<<<< HEAD
     /* let calendar = (*server.state.ecs().read_resource::<Calendar>()).clone(); */
-    let wpos = if let (Some(x), Some(y)) = parse_args!(args, i32, i32) {
-=======
-    let calendar = (*server.state.ecs().read_resource::<Calendar>()).clone();
-    let sampler = server.world.sample_columns();
     let wpos = if let (Some(x), Some(y)) = parse_cmd_args!(args, i32, i32) {
->>>>>>> 61788c28
         Vec2::new(x, y)
     } else {
         let pos = position(server, target, "target")?;
