--- conflicted
+++ resolved
@@ -847,7 +847,6 @@
                 CharacterUpdaterMessage::DatabaseBatchCompletion(batch_id) => {
                     character_updater.process_batch_completion(batch_id);
                 },
-<<<<<<< HEAD
                 CharacterUpdaterMessage::CharacterScreenResponse(response) => {
                     match response.response_kind {
                         CharacterScreenResponseKind::CharacterList(result) => match result {
@@ -891,86 +890,10 @@
                                 response.target_entity,
                                 ServerGeneral::CharacterActionError(error.to_string()),
                             ),
-=======
-                CharacterLoaderResponseKind::CharacterCreation(result) => match result {
-                    Ok((character_id, list)) => {
-                        self.notify_client(
-                            query_result.entity,
-                            ServerGeneral::CharacterListUpdate(list),
-                        );
-                        self.notify_client(
-                            query_result.entity,
-                            ServerGeneral::CharacterCreated(character_id),
-                        );
-                    },
-                    Err(error) => self.notify_client(
-                        query_result.entity,
-                        ServerGeneral::CharacterActionError(error.to_string()),
-                    ),
-                },
-                CharacterLoaderResponseKind::CharacterEdit(result) => match result {
-                    Ok((character_id, list)) => {
-                        self.notify_client(
-                            query_result.entity,
-                            ServerGeneral::CharacterListUpdate(list),
-                        );
-                        self.notify_client(
-                            query_result.entity,
-                            ServerGeneral::CharacterEdited(character_id),
-                        );
-                    },
-                    Err(error) => self.notify_client(
-                        query_result.entity,
-                        ServerGeneral::CharacterActionError(error.to_string()),
-                    ),
-                },
-                CharacterLoaderResponseKind::CharacterData(result) => {
-                    let message = match *result {
-                        Ok((character_data, skill_set_persistence_load_error)) => {
-                            let PersistedComponents {
-                                body,
-                                stats,
-                                skill_set,
-                                inventory,
-                                waypoint,
-                                pets,
-                                active_abilities,
-                                map_marker,
-                            } = character_data;
-                            let character_data = (
-                                body,
-                                stats,
-                                skill_set,
-                                inventory,
-                                waypoint,
-                                pets,
-                                active_abilities,
-                                map_marker,
-                            );
-                            ServerEvent::UpdateCharacterData {
-                                entity: query_result.entity,
-                                components: character_data,
-                                metadata: skill_set_persistence_load_error,
-                            }
-                        },
-                        Err(error) => {
-                            // We failed to load data for the character from the DB. Notify the
-                            // client to push the state back to character selection, with the error
-                            // to display
-                            self.notify_client(
-                                query_result.entity,
-                                ServerGeneral::CharacterDataLoadResult(Err(error.to_string())),
-                            );
-
-                            // Clean up the entity data on the server
-                            ServerEvent::ExitIngame {
-                                entity: query_result.entity,
-                            }
->>>>>>> dbe1f92f
                         },
                         CharacterScreenResponseKind::CharacterData(result) => {
                             let message = match *result {
-                                Ok(character_data) => {
+                                Ok((character_data, skill_set_persistence_load_error)) => {
                                     let PersistedComponents {
                                         body,
                                         stats,
@@ -994,6 +917,7 @@
                                     ServerEvent::UpdateCharacterData {
                                         entity: response.target_entity,
                                         components: character_data,
+                                        metadata: skill_set_persistence_load_error,
                                     }
                                 },
                                 Err(error) => {
@@ -1003,7 +927,9 @@
                                     // to display
                                     self.notify_client(
                                         response.target_entity,
-                                        ServerGeneral::CharacterDataLoadError(error.to_string()),
+                                        ServerGeneral::CharacterDataLoadResult(Err(
+                                            error.to_string()
+                                        )),
                                     );
 
                                     // Clean up the entity data on the server
