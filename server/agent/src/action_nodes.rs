--- conflicted
+++ resolved
@@ -163,16 +163,14 @@
         read_data: &ReadData,
         rng: &mut impl Rng,
     ) {
-<<<<<<< HEAD
+        enum ActionTimers {
+            TimerIdle = 0,
+        }
+
         agent
             .awareness
             .change_by(STD_AWARENESS_DECREMENT, read_data.dt.0);
 
-=======
-        enum ActionTimers {
-            TimerIdle = 0,
-        }
->>>>>>> dda62b99
         // Light lanterns at night
         // TODO Add a method to turn on NPC lanterns underground
         let lantern_equipped = self
