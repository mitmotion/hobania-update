use common::{terrain::TerrainChunkSize, vol::RectVolSize};
use rayon::prelude::*;
use std::{f64, io::Write, path::PathBuf, time::SystemTime};
use vek::*;
use veloren_world::{
    sim::{
        self, get_horizon_map, uniform_idx_as_vec2, vec2_as_uniform_idx, MapConfig, MapDebug,
        MapSample, WorldOpts, WORLD_SIZE,
    },
    util::Sampler,
    World, CONFIG,
};

const W: usize = 1024;
const H: usize = 1024;

fn main() {
    pretty_env_logger::init();

    // To load a map file of your choice, replace map_file with the name of your map
    // (stored locally in the map directory of your Veloren root), and swap the
    // sim::FileOpts::Save line below for the sim::FileOpts::Load one.
    let map_file =
        // "map_1575990726223.bin";
        // "map_1575987666972.bin";
<<<<<<< HEAD
        // "map_1576046079066.bin";
        "map_1579539133272.bin";
    let mut _map_file = PathBuf::from("./maps");
    _map_file.push(map_file);

    let world = World::generate(5284, WorldOpts {
        seed_elements: false,
        world_file: sim::FileOpts::LoadAsset(veloren_world::sim::DEFAULT_WORLD_MAP.into()),
        // world_file: sim::FileOpts::Load(_map_file),
        // world_file: sim::FileOpts::Save,
=======
        "map_1585335358316.bin";
    let mut map_path = PathBuf::from("./maps");
    map_path.push(map_file);

    let world = World::generate(5284, WorldOpts {
        seed_elements: false,
        //world_file: sim::FileOpts::Load(map_path),
        world_file: sim::FileOpts::Save,
>>>>>>> 9ec319a1
        ..WorldOpts::default()
    });
    log::info!("Sampling data...");
    let sampler = world.sim();

    let samples_data = {
        let column_sample = world.sample_columns();
        (0..WORLD_SIZE.product())
            .into_par_iter()
            .map(|posi| {
                column_sample
                    .get(uniform_idx_as_vec2(posi) * TerrainChunkSize::RECT_SIZE.map(|e| e as i32))
            })
            .collect::<Vec<_>>()
            .into_boxed_slice()
    };
    let refresh_map_samples = |config: &MapConfig| {
        (0..WORLD_SIZE.product())
            .into_par_iter()
            .map(|posi| config.sample_pos(sampler, uniform_idx_as_vec2(posi)))
            .collect::<Vec<_>>()
            .into_boxed_slice()
    };
    let get_map_sample = |map_samples: &[MapSample], pos: Vec2<i32>| {
        if pos.reduce_partial_min() >= 0
            && pos.x < WORLD_SIZE.x as i32
            && pos.y < WORLD_SIZE.y as i32
        {
            map_samples[vec2_as_uniform_idx(pos)].clone()
        } else {
            MapSample {
                alt: 0.0,
                rgb: Rgb::new(0, 0, 0),
                connections: None,
                downhill_wpos: (pos + 1) * TerrainChunkSize::RECT_SIZE.map(|e| e as i32),
            }
        }
    };

    let refresh_horizons = |lgain, is_basement, is_water| {
        get_horizon_map(
            lgain,
            Aabr {
                min: Vec2::zero(),
                max: WORLD_SIZE.map(|e| e as i32),
            },
            CONFIG.sea_level as f64,
            (CONFIG.sea_level + sampler.max_height) as f64,
            |posi| {
                let sample = sampler.get(uniform_idx_as_vec2(posi)).unwrap();
                if is_basement {
                    sample.alt as f64
                } else {
                    sample.basement as f64
                }
                .max(if is_water {
                    sample.water_alt as f64
                } else {
                    -f64::INFINITY
                })
            },
            |a| a,
            |h| h,
            /* |[al, ar]| [al, ar],
             * |[hl, hr]| [hl, hr], */
        )
        .ok()
    };

    let mut win =
        minifb::Window::new("World Viewer", W, H, minifb::WindowOptions::default()).unwrap();

    let mut focus = Vec3::new(0.0, 0.0, CONFIG.sea_level as f64);
    // Altitude is divided by gain and clamped to [0, 1]; thus, decreasing gain
    // makes smaller differences in altitude appear larger.
    let mut gain = /*CONFIG.mountain_scale*/sampler.max_height;
    // The Z component during normal calculations is multiplied by gain; thus,
    let mut lgain = 1.0;
    let mut scale = WORLD_SIZE.x as f64 / W as f64;

    // Right-handed coordinate system: light is going left, down, and "backwards"
    // (i.e. on the map, where we translate the y coordinate on the world map to
    // z in the coordinate system, the light comes from -y on the map and points
    // towards +y on the map).  In a right handed coordinate system, the
    // "camera" points towards -z, so positive z is backwards "into" the camera.
    //
    // "In world space the x-axis will be pointing east, the y-axis up and the
    // z-axis will be pointing south"
    let mut light_direction = Vec3::new(-/*0.8*/1.3, -1.0, 0.3);

    let mut is_basement = false;
    let mut is_water = true;
    let mut is_shaded = true;
    let mut is_temperature = true;
    let mut is_humidity = true;

    let mut horizons = refresh_horizons(lgain, is_basement, is_water);
    let mut samples = None;

    let mut samples_changed = true;
    let mut map_samples: Box<[_]> = Box::new([]);
    while win.is_open() {
        let config = MapConfig {
            dimensions: Vec2::new(W, H),
            focus,
            gain,
            lgain,
            scale,
            light_direction,
            horizons: horizons.as_ref(), /* .map(|(a, b)| (&**a, &**b)) */
            samples,

            is_basement,
            is_water,
            is_shaded,
            is_temperature,
            is_humidity,
            is_debug: true,
        };

        if samples_changed {
            map_samples = refresh_map_samples(&config);
        };

        let mut buf = vec![0; W * H];
        let MapDebug {
            rivers,
            lakes,
            oceans,
            quads,
        } = config.generate(
            |pos| get_map_sample(&map_samples, pos),
            |pos| config.sample_wpos(sampler, pos),
            |pos, (r, g, b, a)| {
                let i = pos.x;
                let j = pos.y;
                buf[j * W + i] = u32::from_le_bytes([b, g, r, a]);
            },
        );

        if win.is_key_down(minifb::Key::F4) {
            // Feedback is important since on large maps it can be hard to tell if the
            // keypress registered or not.
            println!("Taking screenshot...");
            if let Some(len) = (W * H)
                .checked_mul(scale as usize)
                .and_then(|acc| acc.checked_mul(scale as usize))
            {
                let x = (W as f64 * scale) as usize;
                let y = (H as f64 * scale) as usize;
                let config = sim::MapConfig {
                    dimensions: Vec2::new(x, y),
                    scale: 1.0,
                    ..config
                };
                let mut buf = vec![0u8; 4 * len];
                config.generate(
                    |pos| get_map_sample(&map_samples, pos),
                    |pos| config.sample_wpos(sampler, pos),
                    |pos, (r, g, b, a)| {
                        let i = pos.x;
                        let j = pos.y;
                        (&mut buf[(j * x + i) * 4..]).write(&[r, g, b, a]).unwrap();
                    },
                );
                // TODO: Justify fits in u32.
                let world_map = image::RgbaImage::from_raw(x as u32, y as u32, buf)
                    .expect("Image dimensions must be valid");
                let mut path = PathBuf::from("./screenshots");
                if !path.exists() {
                    if let Err(err) = std::fs::create_dir(&path) {
                        log::warn!("Couldn't create folder for screenshot: {:?}", err);
                    }
                }
                path.push(format!(
                    "worldmap_{}.png",
                    SystemTime::now()
                        .duration_since(SystemTime::UNIX_EPOCH)
                        .map(|d| d.as_millis())
                        .unwrap_or(0)
                ));
                if let Err(err) = world_map.save(&path) {
                    log::warn!("Couldn't save screenshot: {:?}", err);
                }
            }
        }

        let spd = 32.0;
        let lspd = 0.1;
        if win.is_key_down(minifb::Key::P) {
            println!(
                "\
                 Gain / Shade gain: {:?} / {:?}\nScale / Focus: {:?} / {:?}\nLight: {:?}
                 Land(adjacent): (X = temp, Y = humidity): {:?}\nRivers: {:?}\nLakes: \
                 {:?}\nOceans: {:?}\nTotal water: {:?}\nTotal land(adjacent): {:?}",
                gain,
                lgain,
                scale,
                focus,
                light_direction,
                quads,
                rivers,
                lakes,
                oceans,
                rivers + lakes + oceans,
                quads.iter().map(|x| x.iter().sum::<u32>()).sum::<u32>()
            );
        }
        if win.get_mouse_down(minifb::MouseButton::Left) {
            if let Some((mx, my)) = win.get_mouse_pos(minifb::MouseMode::Clamp) {
                let chunk_pos = (Vec2::<f64>::from(focus)
                    + (Vec2::new(mx as f64, my as f64) * scale))
                    .map(|e| e as i32);
                let block_pos = chunk_pos.map2(TerrainChunkSize::RECT_SIZE, |e, f| e * f as i32);
                println!(
                    "Block: ({}, {}), Chunk: ({}, {})",
                    block_pos.x, block_pos.y, chunk_pos.x, chunk_pos.y
                );
                if let Some(chunk) = sampler.get(chunk_pos) {
                    //println!("Chunk info: {:#?}", chunk);
                    if let Some(id) = &chunk.place {
                        let place = world.civs().place(*id);
                        println!("Place {} info: {:#?}", id.id(), place);

                        if let Some(site) = world.civs().sites().find(|site| site.place == *id) {
                            println!("Site: {}", site);
                        }
                    }
                }
            }
        }
        let is_camera = win.is_key_down(minifb::Key::C);
        if win.is_key_down(minifb::Key::B) {
            is_basement ^= true;
            samples_changed = true;
            horizons = horizons.and_then(|_| refresh_horizons(lgain, is_basement, is_water));
        }
        if win.is_key_down(minifb::Key::H) {
            is_humidity ^= true;
            samples_changed = true;
        }
        if win.is_key_down(minifb::Key::T) {
            is_temperature ^= true;
            samples_changed = true;
        }
        if win.is_key_down(minifb::Key::O) {
            is_water ^= true;
            samples_changed = true;
            horizons = horizons.and_then(|_| refresh_horizons(lgain, is_basement, is_water));
        }
        if win.is_key_down(minifb::Key::L) {
            if is_camera {
                // TODO: implement removing horizon mapping.
                horizons = if horizons.is_some() {
                    None
                } else {
                    refresh_horizons(lgain, is_basement, is_water)
                };
                samples_changed = true;
            } else {
                is_shaded ^= true;
                samples_changed = true;
            }
        }
        if win.is_key_down(minifb::Key::M) {
            samples = samples.xor(Some(&*samples_data));
            samples_changed = true;
        }
        if win.is_key_down(minifb::Key::W) {
            if is_camera {
                light_direction.z -= lspd;
            } else {
                focus.y -= spd * scale;
            }
        }
        if win.is_key_down(minifb::Key::A) {
            if is_camera {
                light_direction.x -= lspd;
            } else {
                focus.x -= spd * scale;
            }
        }
        if win.is_key_down(minifb::Key::S) {
            if is_camera {
                light_direction.z += lspd;
            } else {
                focus.y += spd * scale;
            }
        }
        if win.is_key_down(minifb::Key::D) {
            if is_camera {
                light_direction.x += lspd;
            } else {
                focus.x += spd * scale;
            }
        }
        if win.is_key_down(minifb::Key::Q) {
            if is_camera {
                if (lgain * 2.0).is_normal() {
                    lgain *= 2.0;
                    horizons =
                        horizons.and_then(|_| refresh_horizons(lgain, is_basement, is_water));
                }
            } else {
                gain += 64.0;
            }
        }
        if win.is_key_down(minifb::Key::E) {
            if is_camera {
                if (lgain / 2.0).is_normal() {
                    lgain /= 2.0;
                    horizons =
                        horizons.and_then(|_| refresh_horizons(lgain, is_basement, is_water));
                }
            } else {
                gain = (gain - 64.0).max(64.0);
            }
        }
        if win.is_key_down(minifb::Key::R) {
            if is_camera {
                focus.z += spd * scale;
                samples_changed = true;
            } else {
                if (scale * 2.0).is_normal() {
                    scale *= 2.0;
                }
            }
        }
        if win.is_key_down(minifb::Key::F) {
            if is_camera {
                focus.z -= spd * scale;
                samples_changed = true;
            } else {
                if (scale / 2.0).is_normal() {
                    scale /= 2.0;
                }
            }
        }

        win.update_with_buffer_size(&buf, W, H).unwrap();
    }
}<|MERGE_RESOLUTION|>--- conflicted
+++ resolved
@@ -23,7 +23,6 @@
     let map_file =
         // "map_1575990726223.bin";
         // "map_1575987666972.bin";
-<<<<<<< HEAD
         // "map_1576046079066.bin";
         "map_1579539133272.bin";
     let mut _map_file = PathBuf::from("./maps");
@@ -34,16 +33,6 @@
         world_file: sim::FileOpts::LoadAsset(veloren_world::sim::DEFAULT_WORLD_MAP.into()),
         // world_file: sim::FileOpts::Load(_map_file),
         // world_file: sim::FileOpts::Save,
-=======
-        "map_1585335358316.bin";
-    let mut map_path = PathBuf::from("./maps");
-    map_path.push(map_file);
-
-    let world = World::generate(5284, WorldOpts {
-        seed_elements: false,
-        //world_file: sim::FileOpts::Load(map_path),
-        world_file: sim::FileOpts::Save,
->>>>>>> 9ec319a1
         ..WorldOpts::default()
     });
     log::info!("Sampling data...");
