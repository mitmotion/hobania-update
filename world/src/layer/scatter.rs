--- conflicted
+++ resolved
@@ -5,16 +5,11 @@
 use std::f32;
 use vek::*;
 
-<<<<<<< HEAD
-fn close(x: f32, tgt: f32, falloff: f32) -> f32 {
+pub fn close(x: f32, tgt: f32, falloff: f32) -> f32 {
     /* (1.0 - (x - tgt).abs() / falloff).max(0.0).powf(0.125) */
     let y = (x - tgt) / falloff;
     let y2 = y * y;
     (1.0 - y2 * y2).max(0.0)
-=======
-pub fn close(x: f32, tgt: f32, falloff: f32) -> f32 {
-    (1.0 - (x - tgt).abs() / falloff).max(0.0).powf(0.125)
->>>>>>> 34ae5b9d
 }
 
 const MUSH_FACT: f32 = 1.0e-4; // To balance things around the mushroom spawning rate
