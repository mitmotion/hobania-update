use crate::{
    all::ForestKind,
<<<<<<< HEAD
    site2::{self, PrimitiveTransform},
=======
    layer::cave::tunnel_bounds_at,
>>>>>>> 34ae5b9d
    util::{gen_cache::StructureGenCache, seed_expan, Sampler, StructureGen2d, UnitChooser},
    Canvas,
};
use common::{
    assets::AssetHandle,
    terrain::structure::{Structure, StructuresGroup},
};
use lazy_static::lazy_static;
use rand::prelude::*;
use rand_chacha::ChaChaRng;
use vek::*;

lazy_static! {
    static ref JUNGLE_SHRUBS: AssetHandle<StructuresGroup> = Structure::load_group("shrubs.jungle");
    static ref SAVANNAH_SHRUBS: AssetHandle<StructuresGroup> =
        Structure::load_group("shrubs.savannah");
    static ref TEMPERATE_SHRUBS: AssetHandle<StructuresGroup> =
        Structure::load_group("shrubs.temperate");
    static ref TAIGA_SHRUBS: AssetHandle<StructuresGroup> = Structure::load_group("shrubs.taiga");
}

struct Shrub {
    wpos: Vec3<i32>,
    seed: u32,
    kind: ForestKind,
    rng: ChaChaRng,
}

pub fn apply_shrubs_to(canvas: &mut Canvas, _dynamic_rng: &mut impl Rng) {
    // let mut shrub_gen = StructureGenCache::new(StructureGen2d::new(canvas.index().seed, 8, 4));

    let info = canvas.info();

    let area_size = Vec2::from(info.area().size().map(|e| e as i32));
    let render_area = Aabr {
        min: info.wpos(),
        max: info.wpos() + area_size,
    };

    let mut arena = bumpalo::Bump::new();

    info.chunks()
        .gen_ctx
        .shrub_gen
        .iter(render_area.min, render_area.max)
        .filter_map(|(wpos, seed)| {
            let lottery = info.chunks().make_forest_lottery(wpos);
            let kind = *lottery.choose_seeded(seed).as_ref()?;

            let mut rng = ChaChaRng::from_seed(seed_expan::rng_state(seed));
            if rng.gen_bool(kind.shrub_density_factor() as f64) {
                info.col_or_gen(wpos)
                    .and_then(move |col| {
                        const BASE_SHRUB_DENSITY: f64 = 0.15;
                        if rng.gen_bool((BASE_SHRUB_DENSITY * col.tree_density as f64).clamped(0.0, 1.0))
                            && col.water_dist.map_or(true, |d| d > 8.0)
                            && col.alt > col.water_level
                            && col.spawn_rate > 0.9
                            && col.path.map_or(true, |(d, _, _, _)| d > 6.0)
                        {
                            Some(Shrub {
                                wpos: wpos.with_z(col.alt as i32),
                                seed,
                                kind,
                                rng,
                            })
                        } else {
                            None
                        }
                    })
            } else {
                None
            }
        })
        .for_each(|mut shrub| {
    /* canvas.foreach_col(|_, wpos2d, _| {
        shrub_gen.get(wpos2d, |wpos, seed| {
            let col = info.col_or_gen(wpos)?;

            let mut rng = ChaChaRng::from_seed(seed_expan::rng_state(seed));

            const BASE_SHRUB_DENSITY: f64 = 0.15;
            if rng.gen_bool((BASE_SHRUB_DENSITY * col.tree_density as f64).clamped(0.0, 1.0))
                && col.water_dist.map_or(true, |d| d > 8.0)
                && col.alt > col.water_level
                && col.spawn_rate > 0.9
                && col.path.map_or(true, |(d, _, _, _)| d > 6.0)
                && !tunnel_bounds_at(wpos, &info, &info.land())
                    .any(|(_, z_range, _, _)| z_range.contains(&(col.alt as i32 - 1)))
            {
                let kind = *info
                    .chunks()
                    .make_forest_lottery(wpos)
                    .choose_seeded(seed)
                    .as_ref()?;
                if rng.gen_bool(kind.shrub_density_factor() as f64) {
                    Some(Shrub {
                        wpos: wpos.with_z(col.alt as i32),
                        seed,
                        kind,
                    })
                } else {
                    None
                }
            } else {
                None
            }
        });
    });

    for shrub in shrub_gen.generated() {
        let mut rng = ChaChaRng::from_seed(seed_expan::rng_state(shrub.seed)); */

        // let units = UnitChooser::new(shrub.seed).get(shrub.seed).into();

        let shrubs = match shrub.kind {
            ForestKind::Mangrove => &*JUNGLE_SHRUBS,
            ForestKind::Acacia | ForestKind::Baobab => &*SAVANNAH_SHRUBS,
            ForestKind::Oak | ForestKind::Chestnut => &*TEMPERATE_SHRUBS,
            ForestKind::Pine => &*TAIGA_SHRUBS,
            _ => return, // TODO: Add more shrub varieties
        }
        ./*read*/get();

        let structure = shrubs.choose(&mut shrub.rng).unwrap();

        site2::render_collect(
            &arena,
            info,
            render_area,
            canvas,
            |painter, filler| {
                painter
                    .prefab(structure)
                    .translate(/*totem_pos*/shrub.wpos)
                    .fill(filler.prefab(structure, shrub.wpos, shrub.seed), filler);
            },
        );

        arena.reset();

        // canvas.blit_structure(shrub.wpos, structure, shrub.seed, units, true);
    /* } */
        });
}<|MERGE_RESOLUTION|>--- conflicted
+++ resolved
@@ -1,10 +1,7 @@
 use crate::{
     all::ForestKind,
-<<<<<<< HEAD
     site2::{self, PrimitiveTransform},
-=======
     layer::cave::tunnel_bounds_at,
->>>>>>> 34ae5b9d
     util::{gen_cache::StructureGenCache, seed_expan, Sampler, StructureGen2d, UnitChooser},
     Canvas,
 };
