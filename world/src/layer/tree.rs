use crate::{
    all::*,
    block::block_from_structure,
    column::ColumnGen,
<<<<<<< HEAD
    site2::{self, PrimitiveTransform},
=======
    layer::cave::tunnel_bounds_at,
>>>>>>> 34ae5b9d
    util::{gen_cache::StructureGenCache, RandomPerm, Sampler, UnitChooser},
    Canvas, CanvasInfo, ColumnSample,
};
use common::{
    assets::AssetHandle,
    calendar::{Calendar, CalendarEvent},
    terrain::{
        structure::{Structure, StructureBlock, StructuresGroup},
        Block, BlockKind, SpriteKind,
    },
    vol::ReadVol,
};
use lazy_static::lazy_static;
use probability::{
    prelude::{source, Gaussian, Inverse},
};
use rand::{distributions::Uniform, prelude::*};
use std::{f32, ops::Range};
use vek::*;

lazy_static! {
    static ref OAK_STUMPS: AssetHandle<StructuresGroup> = Structure::load_group("trees.oak_stumps");
    static ref PALMS: AssetHandle<StructuresGroup> = Structure::load_group("trees.palms");
    static ref FRUIT_TREES: AssetHandle<StructuresGroup> =
        Structure::load_group("trees.fruit_trees");
    static ref BIRCHES: AssetHandle<StructuresGroup> = Structure::load_group("trees.birch");
    static ref SWAMP_TREES: AssetHandle<StructuresGroup> =
        Structure::load_group("trees.swamp_trees");
}

static MODEL_RAND: RandomPerm = RandomPerm::new(0xDB21C052);
static UNIT_CHOOSER: UnitChooser = UnitChooser::new(0x700F4EC7);
static QUIRKY_RAND: RandomPerm = RandomPerm::new(0xA634460F);

// Ensure that it's valid to place a tree here
pub fn tree_valid_at(
    wpos: Vec2<i32>,
    col: &ColumnSample,
    info: Option<CanvasInfo<'_>>,
    seed: u32,
) -> bool {
    if col.alt < col.water_level
        || col.spawn_rate < 0.9
        || col.water_dist.map(|d| d < 8.0).unwrap_or(false)
        || col.path.map(|(d, _, _, _)| d < 12.0).unwrap_or(false)
        || info.map_or(false, |info| {
            tunnel_bounds_at(wpos, &info, &info.land())
                .any(|(_, z_range, _, _)| z_range.contains(&(col.alt as i32 - 2)))
        })
    {
        return false;
    }

    if ((seed.wrapping_mul(13)) & 0xFF) as f32 / 256.0 > col.tree_density {
        return false;
    }

    true
}

// Inlined from
//
// https://docs.rs/probability/latest/src/probability/distribution/binomial.rs.html#393
//
// Approximate normal of binomial distribution.
fn approximate_by_normal(p: f64, np: f64, v: f64, u: f64) -> f64 {
    let w = Gaussian::new(0.0, 1.0).inverse(u);
    let w2 = w * w;
    let w3 = w2 * w;
    let w4 = w3 * w;
    let w5 = w4 * w;
    let w6 = w5 * w;
    let sd = v.sqrt();
    let sd_em1 = sd.recip();
    let sd_em2 = v.recip();
    let sd_em3 = sd_em1 * sd_em2;
    let sd_em4 = sd_em2 * sd_em2;
    let p2 = p * p;
    let p3 = p2 * p;
    let p4 = p2 * p2;

    np +
    sd * w +
    (p + 1.0) / 3.0 -
    (2.0 * p - 1.0) * w2 / 6.0 +
    sd_em1 * w3 * (2.0 * p2 - 2.0 * p - 1.0) / 72.0 -
    w * (7.0 * p2 - 7.0 * p + 1.0) / 36.0 +
    sd_em2 * (2.0 * p - 1.0) * (p + 1.0) * (p - 2.0) * (3.0 * w4 + 7.0 * w2 - 16.0 / 1620.0) +
    sd_em3 * (
        w5 * (4.0 * p4 - 8.0 * p3 - 48.0 * p2 + 52.0 * p - 23.0) / 17280.0 +
        w3 * (256.0 * p4 - 512.0 * p3 - 147.0 * p2 + 403.0 * p - 137.0) / 38880.0 -
        w * (433.0 * p4 - 866.0 * p3 - 921.0 * p2 + 1354.0 * p - 671.0) / 38880.0
    ) +
    sd_em4 * (
        w6 * (2.0 * p - 1.0) * (p2 - p + 1.0) * (p2 - p + 19.0) / 34020.0 +
        w4 * (2.0 * p - 1.0) * (9.0 * p4 - 18.0 * p3 - 35.0 * p2 + 44.0 * p - 25.0) / 15120.0 +
        w2 * (2.0 * p - 1.0) * (
                923.0 * p4 - 1846.0 * p3 + 5271.0 * p2 - 4348.0 * p + 5189.0
        ) / 408240.0 -
        4.0 * (2.0 * p - 1.0) * (p + 1.0) * (p - 2.0) * (23.0 * p2 - 23.0 * p + 2.0) / 25515.0
    )
    // + O(v.powf(-2.5)), with probabilty of 1 - 2e-9
}

pub fn apply_trees_to(
    canvas: &mut Canvas,
    dynamic_rng: &mut impl Rng,
    /* calendar: Option<&Calendar>, */
) {
    // TODO: Get rid of this
    #[allow(clippy::large_enum_variant)]
    enum TreeModel {
        Structure(&'static Structure),
        Procedural(ProceduralTree, StructureBlock),
    }

    struct Tree {
        pos: Vec3<i32>,
        model: TreeModel,
        seed: u32,
        units: (Vec2<i32>, Vec2<i32>),
        lights: bool,
    }

    let info = canvas.info();
    let calendar = info.calendar();
    /* let mut tree_cache = StructureGenCache::new(info.chunks().gen_ctx.structure_gen.clone()); */

    let area_size = Vec2::from(info.area().size().map(|e| e as i32));

    // Get all the trees in range.
    let render_area = Aabr {
        min: info.wpos(),
        max: info.wpos() + area_size,
    };

    // Maximum area we have to check for tree origins.
    let witness_area = Aabr {
        min: info.wpos() - area_size,
        max: info.wpos() + Vec2::from(info.area().size().map(|e| e as i32)) + area_size,
    };

    let mut arena = bumpalo::Bump::new();

    /*canvas.foreach_col(|canvas, wpos2d, col| {*/
    info.chunks()
        // TODO: These should be in terms of some combination of frequency and chunk size.
        .get_area_trees(render_area.min - 8, render_area.max + 16)
        .filter(|attr| witness_area.contains_point(attr.pos))
        .filter_map(|attr| {
            info.col_or_gen(attr.pos)
                .filter(|col| tree_valid_at(col, attr.seed))
                .zip(Some(attr))
        })
        .for_each(|(col, attr)| {
            let seed = attr.seed;
        /* let trees = tree_cache.get(wpos2d, |wpos, seed| {
            let forest_kind = *info
                .chunks()
                .make_forest_lottery(wpos)
                .choose_seeded(seed)
                .as_ref()?;

            let col = ColumnGen::new(info.chunks()).get((wpos, info.index(), calendar))?;

            if !tree_valid_at(wpos, &col, Some(info), seed) {
                return None;
            } */

            let scale = 1.0;
            let inhabited = false;
            let tree = /*Some(*/Tree {
                pos: Vec3::new(/*wpos.x*/attr.pos.x, /*wpos.y*/attr.pos.y, col.alt as i32),
                model: 'model: {
                    let models: AssetHandle<_> = match attr.forest_kind {
                        ForestKind::Oak if QUIRKY_RAND.chance(seed + 1, 1.0 / 16.0) => *OAK_STUMPS,
                        ForestKind::Oak if QUIRKY_RAND.chance(seed + 2, 1.0 / 20.0) => {
                            break 'model TreeModel::Procedural(
                                ProceduralTree::generate(
                                    TreeConfig::apple(&mut RandomPerm::new(seed), scale),
                                    &mut RandomPerm::new(seed),
                                ),
                                StructureBlock::TemperateLeaves,
                            );
                        },
                        ForestKind::Palm => *PALMS,
                        ForestKind::Acacia => {
                            break 'model TreeModel::Procedural(
                                ProceduralTree::generate(
                                    TreeConfig::acacia(&mut RandomPerm::new(seed), scale),
                                    &mut RandomPerm::new(seed),
                                ),
                                StructureBlock::Acacia,
                            );
                        },
                        ForestKind::Baobab => {
                            break 'model TreeModel::Procedural(
                                ProceduralTree::generate(
                                    TreeConfig::baobab(&mut RandomPerm::new(seed), scale),
                                    &mut RandomPerm::new(seed),
                                ),
                                StructureBlock::Baobab,
                            );
                        },
                        ForestKind::Oak => {
                            break 'model TreeModel::Procedural(
                                ProceduralTree::generate(
                                    TreeConfig::oak(&mut RandomPerm::new(seed), scale),
                                    &mut RandomPerm::new(seed),
                                ),
                                StructureBlock::TemperateLeaves,
                            );
                        },
                        ForestKind::Chestnut => {
                            break 'model TreeModel::Procedural(
                                ProceduralTree::generate(
                                    TreeConfig::chestnut(&mut RandomPerm::new(seed), scale),
                                    &mut RandomPerm::new(seed),
                                ),
                                StructureBlock::Chestnut,
                            );
                        },
                        ForestKind::Pine => {
                            break 'model TreeModel::Procedural(
                                ProceduralTree::generate(
                                    TreeConfig::pine(&mut RandomPerm::new(seed), scale, calendar),
                                    &mut RandomPerm::new(seed),
                                ),
                                StructureBlock::PineLeaves,
                            );
                        },
                        ForestKind::Cedar => {
                            break 'model TreeModel::Procedural(
                                ProceduralTree::generate(
                                    TreeConfig::cedar(&mut RandomPerm::new(seed), scale),
                                    &mut RandomPerm::new(seed),
                                ),
                                StructureBlock::PineLeaves,
                            );
                        },
                        ForestKind::Birch => {
                            break 'model TreeModel::Procedural(
                                ProceduralTree::generate(
                                    TreeConfig::birch(&mut RandomPerm::new(seed), scale),
                                    &mut RandomPerm::new(seed),
                                ),
                                StructureBlock::TemperateLeaves,
                            );
                        },
                        ForestKind::Frostpine => {
                            break 'model TreeModel::Procedural(
                                ProceduralTree::generate(
                                    TreeConfig::frostpine(&mut RandomPerm::new(seed), scale),
                                    &mut RandomPerm::new(seed),
                                ),
                                StructureBlock::FrostpineLeaves,
                            );
                        },

                        ForestKind::Mangrove => {
                            break 'model TreeModel::Procedural(
                                ProceduralTree::generate(
                                    TreeConfig::jungle(&mut RandomPerm::new(seed), scale),
                                    &mut RandomPerm::new(seed),
                                ),
                                StructureBlock::Mangrove,
                            );
                        },
                        ForestKind::Swamp => *SWAMP_TREES,
                        ForestKind::Giant => {
                            break 'model TreeModel::Procedural(
                                ProceduralTree::generate(
                                    TreeConfig::giant(&mut RandomPerm::new(seed), scale, inhabited),
                                    &mut RandomPerm::new(seed),
                                ),
                                StructureBlock::TemperateLeaves,
                            );
                        },
                    };

                    let models = models./*read*/get();
                    TreeModel::Structure(
                        &models
                            [(MODEL_RAND.get(seed.wrapping_mul(17)) / 13) as usize % models.len()]
                        /*.clone(),*/
                    )
                },
                seed,
                units: UNIT_CHOOSER.get(seed),
                lights: inhabited,
            }/*)*/;
        /* }); */

            /* criterion::black_box(tree); */
        /*for tree in trees {*/
            /*
    arena: &'b bumpalo::Bump,
    canvas_info: CanvasInfo<'c>,
    render_area: Aabr<i32>,
    filler: /*impl FnOnce(&'b mut Canvas<'a>) -> &'b mut F*/&'b mut F,
    render: Render, */
            let mut wpos = tree.pos;
            let (bounds, hanging_sprites) = match &tree.model {
                TreeModel::Structure(s) => {
                    site2::render_collect(
                        &arena,
                        info,
                        render_area,
                        canvas,
                        |painter, filler| {
                            painter
                                .prefab(s)
                                .translate(/*totem_pos*/tree.pos)
                                .fill(filler.prefab(s, tree.pos, tree.seed), filler);
                        },
                    );
                    (s.get_bounds(), [(0.0004, SpriteKind::Beehive)].as_ref())
                },
                &TreeModel::Procedural(ref t, leaf_block) => {
                    let bounds = t.get_bounds().map(|e| e as i32);
                    let trunk_block = t.config.trunk_block;
                    let leaf_vertical_scale = t.config.leaf_vertical_scale.recip();
                    let branch_child_radius_lerp = t.config.branch_child_radius_lerp;

                    // NOTE: Technically block_from_structure isn't correct here, because it could
                    // lerp with position; in practice, it almost never does, and most of the other
                    // expensive parameters are unused.
                    /* let trunk_block = if let Some(block) = block_from_structure(
                        info.index(),
                        trunk_block,
                        wpos,
                        tree.pos.xy(),
                        tree.seed,
                        &col,
                        Block::air,
                        calendar,
                    ) {
                        block
                    } else {
                        return;
                    };
                    let leaf_block = if let Some(block) = block_from_structure(
                        info.index(),
                        leaf_block,
                        wpos,
                        tree.pos.xy(),
                        tree.seed,
                        &col,
                        Block::air,
                        calendar,
                    ) {
                        block
                    } else {
                        return;
                    }; */

                    site2::render_collect(
                        &arena,
                        info,
                        render_area,
                        canvas,
                        |painter, filler| {
                            let trunk_block = filler.block_from_structure(
                                trunk_block,
                                tree.pos.xy(),
                                tree.seed,
                                &col,
                            );
                            let leaf_block = filler.block_from_structure(
                                leaf_block,
                                tree.pos.xy(),
                                tree.seed,
                                &col,
                            );
                            t.walk(|branch, parent| {
                                let aabr = Aabr {
                                    min: wpos.xy() + branch.get_aabb().min.xy().as_(),
                                    max: wpos.xy() + branch.get_aabb().max.xy().as_(),
                                };
                                if aabr.collides_with_aabr(filler.render_aabr().as_()) {
                                    let start =
                                        wpos.as_::<f32>() + branch.get_line().start/*.as_()*//* - 0.5*/;
                                    let end =
                                        wpos.as_::<f32>() + branch.get_line().end/*.as_()*//* - 0.5*/;
                                    let wood_radius = branch.get_wood_radius();
                                    let leaf_radius = branch.get_leaf_radius();
                                    let parent_wood_radius = if branch_child_radius_lerp {
                                        parent.get_wood_radius()
                                    } else {
                                        wood_radius
                                    };
                                    let leaf_eats_wood = leaf_radius > wood_radius;
                                    let leaf_eats_parent_wood = leaf_radius > parent_wood_radius;
                                    if !leaf_eats_wood || !leaf_eats_parent_wood {
                                        // Render the trunk, since it's not swallowed by its leaf.
                                        painter
                                            .line_two_radius(
                                                start,
                                                end,
                                                parent_wood_radius,
                                                wood_radius,
                                                1.0,
                                            )
                                            .fill(/*filler.block(trunk_block)*/trunk_block, filler);
                                    }
                                    if leaf_eats_wood || leaf_eats_parent_wood {
                                        // Render the leaf, since it's not *completely* swallowed
                                        // by the trunk.
                                        painter
                                            .line_two_radius(
                                                start,
                                                end,
                                                leaf_radius,
                                                leaf_radius,
                                                leaf_vertical_scale,
                                            )
                                            .fill(/*filler.block(leaf_block)*/leaf_block, filler);
                                    }
                                    true
                                } else {
                                    false
                                }
                            });
                            // Draw the roots.
                            t.roots.iter().for_each(|root| {
                                painter
                                    .line(
                                        wpos/*.as_::<f32>()*/ + root.line.start.as_()/* - 0.5*/,
                                        wpos/*.as_::<f32>()*/ + root.line.end.as_()/* - 0.5*/,
                                        root.radius,
                                    )
                                    .fill(/*filler.block(leaf_block)*/trunk_block, filler);
                            });
                        },
                    );
                    (bounds, t.config.hanging_sprites)
                },
            };
            arena.reset();

            // Subtract 1 from our max z, since we know there can be no hanging sprites at the top
            // of the tree.
            wpos.z -= 1;
            let mut aabb = Aabb {
                min: tree.pos + bounds.min.as_(),
                max: wpos + bounds.max.as_(),
            };
            if !aabb.is_valid() {
                // Zero-size tree somehow?
                return;
            }
            let size = aabb.size();
            // NOTE: The chunk volume should always fit into 24 bits, so if it doesn't we can
            // exit early (as sprites not rendering will be the least of our worries).
            let volume: u32 = if let Ok(volume) = size.product().abs().try_into() {
                volume
            } else {
                tracing::warn!("Tree bounds were larger than our maximum chunk size...");
                return;
            };
            if volume == 0 {
                // One-layer tree, so we can't draw any sprites...
                return;
            }
            // NOTE: volume.x * volume.y fits in 10 bits, so it fits in a u32, hence can't overflow.
            let volume_x = size.w.abs() as u32;
            // NOTE: volume.z fits into 14 bits, so it fits into a u32, and it times volume_x fits
            // into 19 bits, so this can't overflow.
            let volume_xy = volume_x * size.h.abs() as u32;
            aabb.intersect(Aabb {
                min: render_area.min.with_z(aabb.min.z),
                max: render_area.max.with_z(aabb.max.z),
            });

            struct Source<T: ?Sized>(T);
            impl<'a, T: rand::Rng + ?Sized> source::Source for Source<T> {
                fn read_u64(&mut self) -> u64 {
                    self.0.next_u64()
                }
            }

            let mut source = Source(&mut *dynamic_rng);

            // Sprite rendering is performed by constructing random sequences of sample blocks,
            // then testing whether they are valid for placement in the tree.  This should
            // hopefully be a lot more efficient than actually iterating through the tree and
            // randomly sampling each time, since the sprite probability is tiny, assuming
            // that we can keep sampling from the distribution cheap enough (to be determined!) and
            // that the difference between overall volume and hangable surface area doesn't drop
            // too low (very likely).
            hanging_sprites.iter().for_each(|(chance, sprite)| {
                // Let B(volume, chance) be the binomial distribution over independent
                // tests of [volume] blocks, each of which has probability [chance].  We sample
                // uniformly at random from this distribution in order to get an expected number of
                // *successful* trials, without actually having to iterate over every block.
                // Hopefully (assuming sampling the distribution isn't too slow), this should be a
                // lot faster than *actually* iterating over that many blocks.
                //
                // NOTE: We assume u32 fits into usize, so this is legal; we should statically
                // assert this somewhere (we might already do so).
                /* println!("Generating samples: n={} p={}", volume, chance); */
                let num_samples = {
                    use source::Source;

                    let n = volume;
                    let p = (*chance).into();
                    let q = 1.0 - p;
                    let np = volume as f64 * p;
                    let npq = np * q;

                    let u = source.read_f64();
                     approximate_by_normal(p, np, npq, u).floor() as usize
                };
                // let num_samples = Binomial::new(volume as usize, (*chance).into()).sample(&mut source);
                // Now, we choose [num_samples] blocks uniformly at random from the AABB, and test
                // them to see if they're candidates for our sprite; if so, we place it there.
                /* println!("Generated samples: {}", num_samples); */
                (&mut source.0)
                    // NOTE: Cannot panic, as we checked earlier that volume > 0.
                    .sample_iter(Uniform::new(0, volume))
                    .take(num_samples)
                    // NOTE: We gamble here that division and modulus for the tree volume will
                    // still be faster than sampling three times from the RNG.
                    .map(|ipos| {
                        let z = ipos.div_euclid(volume_xy);
                        let ipos = ipos - z * volume_xy;
                        let y = ipos.div_euclid(volume_x);
                        let x = ipos - y * volume_x;
                        tree.pos + Vec3::new(x, y, z).as_()
                    })
                    .for_each(|mut wpos| {
                        let get_block = |wpos| {
                            let mut model_pos = /*Vec3::from(*/
                                (wpos - tree.pos)/*
                                    .xy()
                                    .map2(Vec2::new(tree.units.0, tree.units.1), |rpos, unit| {
                                        unit * rpos
                                    })
                                    .sum(),
                            ) + Vec3::unit_z() * (wpos.z - tree.pos.z)*/;

                            block_from_structure(
                                info.index(),
                                match &tree.model {
                                    TreeModel::Structure(s) => s.get(model_pos).ok().copied()?,
                                    TreeModel::Procedural(t, leaf_block) =>
                                        match t.is_branch_or_leaves_at(model_pos.map(|e| e as f32 + 0.5)) {
                                            (_, _, true, _) => {
                                                StructureBlock::Filled(BlockKind::Wood, Rgb::new(150, 98, 41))
                                            },
                                            (_, _, _, true) => StructureBlock::None,
                                            (true, _, _, _) => t.config.trunk_block,
                                            (_, true, _, _) => *leaf_block,
                                            _ => StructureBlock::None,
                                        },
                                },
                                wpos,
                                tree.pos.xy(),
                                tree.seed,
                                &col,
                                Block::air,
                                calendar,
                            )
                        };
                        // Hanging sprites can be placed in locations that are currently empty, and
                        // which have a tree block above them.  NOTE: The old code overwrote
                        // existing terrain as well, but we opt not to do this.
                        canvas.map(wpos, |block| {
                            if !block.is_filled() {
                                wpos.z += 1;
                                if get_block(wpos).map_or(false, |block| block.is_filled()) {
                                    /* println!("Success: {:?} = {:?}", wpos, sprite); */
                                    block.with_sprite(*sprite)
                                } else {
                                    block
                                }
                            } else {
                                block
                            }
                        })
                    });
            });

            /* let bounds = match &tree.model {
                TreeModel::Structure(s) => s.get_bounds(),
                TreeModel::Procedural(t, _) => t.get_bounds().map(|e| e as i32),
            };

            let rpos2d = (wpos2d - tree.pos.xy())
                .map2(Vec2::new(tree.units.0, tree.units.1), |p, unit| unit * p)
                .sum();
            if !Aabr::from(bounds).contains_point(rpos2d) {
                // Skip this column
                continue;
            }
            let hanging_sprites = match &tree.model {
                TreeModel::Structure(_) => [(0.0004, SpriteKind::Beehive)].as_ref(),
                TreeModel::Procedural(t, _) => t.config.hanging_sprites,
            };

            let mut is_top = true;
            let mut is_leaf_top = true;
            let mut last_block = Block::empty();
            for z in (bounds.min.z..bounds.max.z).rev() {
                let wpos = Vec3::new(wpos2d.x, wpos2d.y, tree.pos.z + z);
                let model_pos = Vec3::from(
                    (wpos - tree.pos)
                        .xy()
                        .map2(Vec2::new(tree.units.0, tree.units.1), |rpos, unit| {
                            unit * rpos
                        })
                        .sum(),
                ) + Vec3::unit_z() * (wpos.z - tree.pos.z);
                block_from_structure(
                    info.index(),
                    if let Some(block) = match &tree.model {
                        TreeModel::Structure(s) => s.get(model_pos).ok().copied(),
                        TreeModel::Procedural(t, leaf_block) => Some(
                            match t.is_branch_or_leaves_at(model_pos.map(|e| e as f32 + 0.5)) {
                                (_, _, true, _) => {
                                    StructureBlock::Filled(BlockKind::Wood, Rgb::new(150, 98, 41))
                                },
                                (_, _, _, true) => StructureBlock::None,
                                (true, _, _, _) => t.config.trunk_block,
                                (_, true, _, _) => *leaf_block,
                                _ => StructureBlock::None,
                            },
                        ),
                    } {
                        block
                    } else {
                        break;
                    },
                    wpos,
                    tree.pos.xy(),
                    tree.seed,
                    col,
                    Block::air,
                    calendar,
                )
                .map(|block| {
                    // Add lights to the tree
                    if tree.lights
                        && last_block.is_air()
                        && block.kind() == BlockKind::Wood
                        && dynamic_rng.gen_range(0..256) == 0
                    {
                        canvas.set(wpos + Vec3::unit_z(), Block::air(SpriteKind::Lantern));
                        // Add a snow covering to the block above under certain
                        // circumstances
                    } else if col.snow_cover
                        && ((block.kind() == BlockKind::Leaves && is_leaf_top)
                            || (is_top && block.is_filled()))
                    {
                        canvas.set(
                            wpos + Vec3::unit_z(),
                            Block::new(BlockKind::Snow, Rgb::new(210, 210, 255)),
                        );
                    }
                    canvas.set(wpos, block);
                    is_leaf_top = false;
                    is_top = false;
                    last_block = block;
                })
                .unwrap_or_else(|| {
                    // Hanging sprites
                    if last_block.is_filled() {
                        for (chance, sprite) in hanging_sprites {
                            if dynamic_rng.gen_bool(*chance as f64) {
                                canvas.map(wpos, |block| block.with_sprite(*sprite));
                            }
                        }
                    }

                    is_leaf_top = true;
                    last_block = Block::empty();
                });
            } */
        /*}*/
        })
    /*})*/;
}

/// A type that specifies the generation properties of a tree.
#[derive(Clone)]
pub struct TreeConfig {
    /// Length of trunk, also scales other branches.
    pub trunk_len: f32,
    /// Radius of trunk, also scales other branches.
    pub trunk_radius: f32,
    /// The scale that child branch lengths should be compared to their parents.
    pub branch_child_len: f32,
    /// The scale that child branch radii should be compared to their parents.
    pub branch_child_radius: f32,
    /// Whether the child of a branch has its radius lerped to its parent.
    pub branch_child_radius_lerp: bool,
    /// The range of radii that leaf-emitting branches might have.
    pub leaf_radius: Range<f32>,
    /// An additional leaf radius that may be scaled with proportion along the
    /// parent and `branch_len_bias`.
    pub leaf_radius_scaled: f32,
    /// 0 - 1 (0 = chaotic, 1 = straight).
    pub straightness: f32,
    /// Maximum number of branch layers (not including trunk).
    pub max_depth: usize,
    /// The number of branches that form from each branch.
    pub splits: Range<f32>,
    /// The range of proportions along a branch at which a split into another
    /// branch might occur. This value is clamped between 0 and 1, but a
    /// wider range may bias the results towards branch ends.
    pub split_range: Range<f32>,
    /// The bias applied to the length of branches based on the proportion along
    /// their parent that they eminate from. -1.0 = negative bias (branches
    /// at ends are longer, branches at the start are shorter) 0.0 = no bias
    /// (branches do not change their length with regard to parent branch
    /// proportion) 1.0 = positive bias (branches at ends are shorter,
    /// branches at the start are longer)
    pub branch_len_bias: f32,
    /// The scale of leaves in the vertical plane. Less than 1.0 implies a
    /// flattening of the leaves.
    pub leaf_vertical_scale: f32,
    /// How evenly spaced (vs random) sub-branches are along their parent.
    pub proportionality: f32,
    /// Whether the tree is inhabited (adds various features and effects)
    pub inhabited: bool,
    pub hanging_sprites: &'static [(f32, SpriteKind)],
    /// The colour of branches and the trunk.
    pub trunk_block: StructureBlock,
}

impl TreeConfig {
    pub fn oak(rng: &mut impl Rng, scale: f32) -> Self {
        let scale = scale * (0.8 + rng.gen::<f32>().powi(2) * 0.5);
        let log_scale = 1.0 + scale.log2().max(0.0);

        Self {
            trunk_len: 9.0 * scale,
            trunk_radius: 2.0 * scale,
            branch_child_len: 0.9,
            branch_child_radius: 0.75,
            branch_child_radius_lerp: true,
            leaf_radius: 2.5 * log_scale..3.25 * log_scale,
            leaf_radius_scaled: 0.0,
            straightness: 0.45,
            max_depth: 4,
            splits: 2.25..3.25,
            split_range: 0.75..1.5,
            branch_len_bias: 0.0,
            leaf_vertical_scale: 1.0,
            proportionality: 0.0,
            inhabited: false,
            hanging_sprites: &[(0.0002, SpriteKind::Apple), (0.00007, SpriteKind::Beehive)],
            trunk_block: StructureBlock::Filled(BlockKind::Wood, Rgb::new(90, 45, 15)),
        }
    }

    pub fn apple(rng: &mut impl Rng, scale: f32) -> Self {
        let scale = scale * (0.8 + rng.gen::<f32>().powi(2) * 0.5);
        let log_scale = 1.0 + scale.log2().max(0.0);

        Self {
            trunk_len: 3.0 * scale,
            trunk_radius: 1.5 * scale,
            branch_child_len: 0.9,
            branch_child_radius: 0.9,
            branch_child_radius_lerp: true,
            leaf_radius: 2.0 * log_scale..3.0 * log_scale,
            leaf_radius_scaled: 0.0,
            straightness: 0.4,
            max_depth: 6,
            splits: 1.0..3.0,
            split_range: 0.5..2.0,
            branch_len_bias: 0.0,
            leaf_vertical_scale: 0.7,
            proportionality: 0.0,
            inhabited: false,
            hanging_sprites: &[(0.03, SpriteKind::Apple), (0.007, SpriteKind::Beehive)],
            trunk_block: StructureBlock::Filled(BlockKind::Wood, Rgb::new(90, 45, 15)),
        }
    }

    pub fn frostpine(rng: &mut impl Rng, scale: f32) -> Self {
        let scale = scale * (0.8 + rng.gen::<f32>().powi(2) * 0.5);
        let log_scale = 1.0 + scale.log2().max(0.0);

        Self {
            trunk_len: 36.0 * scale,
            trunk_radius: 2.3 * scale,
            branch_child_len: 0.25 / scale,
            branch_child_radius: 0.0,
            branch_child_radius_lerp: false,
            leaf_radius: 1.3..2.2,
            leaf_radius_scaled: 0.4 * log_scale,
            straightness: 0.3,
            max_depth: 1,
            splits: 34.0 * scale..35.0 * scale,
            split_range: 0.1..1.2,
            branch_len_bias: 0.75,
            leaf_vertical_scale: 0.6,
            proportionality: 1.0,
            inhabited: false,
            hanging_sprites: &[(0.0001, SpriteKind::Beehive)],
            trunk_block: StructureBlock::Filled(BlockKind::Wood, Rgb::new(79, 102, 105)),
        }
    }

    pub fn jungle(rng: &mut impl Rng, scale: f32) -> Self {
        let scale = scale * (0.8 + rng.gen::<f32>() * 0.5);
        let log_scale = 1.0 + scale.log2().max(0.0);

        Self {
            trunk_len: 44.0 * scale,
            trunk_radius: 2.25 * scale,
            branch_child_len: 0.35,
            branch_child_radius: 0.5,
            branch_child_radius_lerp: true,
            leaf_radius: 10.0 * log_scale..11.5 * log_scale,
            leaf_radius_scaled: -8.0 * log_scale,
            straightness: 0.2,
            max_depth: 2,
            splits: 7.5..8.5,
            split_range: 0.2..1.25,
            branch_len_bias: 0.5,
            leaf_vertical_scale: 0.35,
            proportionality: 0.8,
            inhabited: false,
            hanging_sprites: &[(0.00007, SpriteKind::Beehive), (0.015, SpriteKind::Liana)],
            trunk_block: StructureBlock::Filled(BlockKind::Wood, Rgb::new(118, 67, 42)),
        }
    }

    pub fn baobab(rng: &mut impl Rng, scale: f32) -> Self {
        let scale = scale * (0.5 + rng.gen::<f32>().powi(4) * 1.0);
        let log_scale = 1.0 + scale.log2().max(0.0);

        Self {
            trunk_len: 24.0 * scale,
            trunk_radius: 7.0 * scale,
            branch_child_len: 0.55,
            branch_child_radius: 0.3,
            branch_child_radius_lerp: true,
            leaf_radius: 2.5 * log_scale..3.0 * log_scale,
            leaf_radius_scaled: 0.0,
            straightness: 0.5,
            max_depth: 4,
            splits: 3.0..3.5,
            split_range: 0.95..1.0,
            branch_len_bias: 0.0,
            leaf_vertical_scale: 0.2,
            proportionality: 1.0,
            inhabited: false,
            hanging_sprites: &[(0.00007, SpriteKind::Beehive)],
            trunk_block: StructureBlock::Filled(BlockKind::Wood, Rgb::new(125, 60, 6)),
        }
    }

    pub fn cedar(rng: &mut impl Rng, scale: f32) -> Self {
        let scale = scale * (0.8 + rng.gen::<f32>().powi(2) * 0.5);
        let log_scale = 1.0 + scale.log2().max(0.0);

        Self {
            trunk_len: 9.0 * scale,
            trunk_radius: 2.0 * scale,
            branch_child_len: 0.9,
            branch_child_radius: 0.75,
            branch_child_radius_lerp: true,
            leaf_radius: 4.0 * log_scale..5.0 * log_scale,
            leaf_radius_scaled: 0.0,
            straightness: 0.4,
            max_depth: 4,
            splits: 1.75..2.0,
            split_range: 0.75..1.5,
            branch_len_bias: 0.0,
            leaf_vertical_scale: 0.4,
            proportionality: 0.0,
            inhabited: false,
            hanging_sprites: &[(0.00007, SpriteKind::Beehive)],
            trunk_block: StructureBlock::Filled(BlockKind::Wood, Rgb::new(110, 68, 65)),
        }
    }

    pub fn birch(rng: &mut impl Rng, scale: f32) -> Self {
        let scale = scale * (0.8 + rng.gen::<f32>().powi(2) * 0.5);
        let log_scale = 1.0 + scale.log2().max(0.0);

        Self {
            trunk_len: 24.0 * scale,
            trunk_radius: 1.2 * scale,
            branch_child_len: 0.4,
            branch_child_radius: 0.75,
            branch_child_radius_lerp: true,
            leaf_radius: 4.0 * log_scale..5.0 * log_scale,
            leaf_radius_scaled: 0.0,
            straightness: 0.6,
            max_depth: 4,
            splits: 1.75..2.5,
            split_range: 0.6..1.2,
            branch_len_bias: 0.0,
            leaf_vertical_scale: 0.5,
            proportionality: 0.0,
            inhabited: false,
            hanging_sprites: &[(0.00007, SpriteKind::Beehive)],
            trunk_block: StructureBlock::BirchWood,
        }
    }

    pub fn acacia(rng: &mut impl Rng, scale: f32) -> Self {
        let scale = scale * (0.9 + rng.gen::<f32>().powi(4) * 0.75);
        let log_scale = 1.0 + scale.log2().max(0.0);

        Self {
            trunk_len: 7.5 * scale,
            trunk_radius: 1.5 * scale,
            branch_child_len: 0.75,
            branch_child_radius: 0.75,
            branch_child_radius_lerp: true,
            leaf_radius: 4.5 * log_scale..5.5 * log_scale,
            leaf_radius_scaled: 0.0,
            straightness: 0.4,
            max_depth: 5,
            splits: 1.75..2.25,
            split_range: 1.0..1.25,
            branch_len_bias: 0.0,
            leaf_vertical_scale: 0.2,
            proportionality: 1.0,
            inhabited: false,
            hanging_sprites: &[(0.00005, SpriteKind::Beehive)],
            trunk_block: StructureBlock::Filled(BlockKind::Wood, Rgb::new(150, 95, 65)),
        }
    }

    pub fn chestnut(rng: &mut impl Rng, scale: f32) -> Self {
        let scale = scale * (0.85 + rng.gen::<f32>().powi(4) * 0.3);
        let log_scale = 1.0 + scale.log2().max(0.0);

        Self {
            trunk_len: 13.0 * scale,
            trunk_radius: 1.65 * scale,
            branch_child_len: 0.75,
            branch_child_radius: 0.6,
            branch_child_radius_lerp: true,
            leaf_radius: 1.5 * log_scale..2.0 * log_scale,
            leaf_radius_scaled: 0.0,
            straightness: 0.3,
            max_depth: 5,
            splits: 3.5..4.25,
            split_range: 0.5..1.25,
            branch_len_bias: 0.0,
            leaf_vertical_scale: 0.65,
            proportionality: 0.5,
            inhabited: false,
            hanging_sprites: &[(0.00007, SpriteKind::Beehive)],
            trunk_block: StructureBlock::Filled(BlockKind::Wood, Rgb::new(110, 42, 28)),
        }
    }

    pub fn pine(rng: &mut impl Rng, scale: f32, calendar: Option<&Calendar>) -> Self {
        let scale = scale * (1.0 + rng.gen::<f32>().powi(4) * 0.5);
        let log_scale = 1.0 + scale.log2().max(0.0);

        Self {
            trunk_len: 32.0 * scale,
            trunk_radius: 1.25 * scale,
            branch_child_len: 0.3 / scale,
            branch_child_radius: 0.0,
            branch_child_radius_lerp: false,
            leaf_radius: 1.9..2.1,
            leaf_radius_scaled: 1.5 * log_scale,
            straightness: 0.0,
            max_depth: 1,
            splits: 34.0 * scale..35.0 * scale,
            split_range: 0.165..1.2,
            branch_len_bias: 0.75,
            leaf_vertical_scale: 0.3,
            proportionality: 1.0,
            inhabited: false,
            hanging_sprites: if calendar.map_or(false, |c| c.is_event(CalendarEvent::Christmas)) {
                &[(0.0001, SpriteKind::Beehive), (0.01, SpriteKind::Orb)]
            } else {
                &[(0.0001, SpriteKind::Beehive)]
            },
            trunk_block: StructureBlock::Filled(BlockKind::Wood, Rgb::new(90, 35, 15)),
        }
    }

    pub fn giant(_rng: &mut impl Rng, scale: f32, inhabited: bool) -> Self {
        let log_scale = 1.0 + scale.log2().max(0.0);

        Self {
            trunk_len: 11.0 * scale,
            trunk_radius: 6.0 * scale,
            branch_child_len: 0.9,
            branch_child_radius: 0.75,
            branch_child_radius_lerp: true,
            leaf_radius: 2.5 * scale..3.75 * scale,
            leaf_radius_scaled: 0.0,
            straightness: 0.36,
            max_depth: (7.0 + log_scale) as usize,
            splits: 1.5..2.5,
            split_range: 1.0..1.1,
            branch_len_bias: 0.0,
            leaf_vertical_scale: 0.6,
            proportionality: 0.0,
            inhabited,
            hanging_sprites: &[(0.00025, SpriteKind::Apple), (0.00025, SpriteKind::Beehive)],
            trunk_block: StructureBlock::Filled(BlockKind::Wood, Rgb::new(110, 68, 22)),
        }
    }
}

// TODO: Rename this to `Tree` when the name conflict is gone
pub struct ProceduralTree {
    branches: Vec<Branch>,
    trunk_idx: usize,
    pub(crate) config: TreeConfig,
    roots: Vec<Root>,
    root_aabb: Aabb<f32>,
}

impl ProceduralTree {
    /// Generate a new tree using the given configuration and seed.
    pub fn generate(config: TreeConfig, rng: &mut impl Rng) -> Self {
        let mut this = Self {
            branches: Vec::new(),
            trunk_idx: 0, // Gets replaced later
            config: config.clone(),
            roots: Vec::new(),
            root_aabb: Aabb::new_empty(Vec3::zero()),
        };

        // Make the roots visible a little
        let trunk_origin = Vec3::unit_z() * (config.trunk_radius * 0.25 + 3.0);

        // Add the tree trunk (and sub-branches) recursively
        let (trunk_idx, _) = this.add_branch(
            &config,
            // Our trunk starts at the origin...
            trunk_origin,
            // ...and has a roughly upward direction
            Vec3::new(rng.gen_range(-1.0..1.0), rng.gen_range(-1.0..1.0), 10.0).normalized(),
            config.trunk_len,
            config.trunk_radius,
            0,
            None,
            1.0,
            rng,
        );
        this.trunk_idx = trunk_idx;

        // Add roots
        let mut root_aabb = Aabb::new_empty(Vec3::zero());
        for _ in 0..4 {
            let dir =
                Vec3::new(rng.gen_range(-1.0..1.0), rng.gen_range(-1.0..1.0), -1.0).normalized();
            let len = config.trunk_len * 0.75;
            let radius = config.trunk_radius;
            let mut aabb = Aabb {
                min: trunk_origin,
                max: trunk_origin + dir * len,
            }
            .made_valid();
            aabb.min -= radius;
            aabb.max += radius;

            root_aabb.expand_to_contain(aabb);

            this.roots.push(Root {
                line: LineSegment3 {
                    start: trunk_origin,
                    end: trunk_origin + dir * 10.0,
                },
                radius,
            });
        }

        this.root_aabb = root_aabb;

        this
    }

    // Recursively add a branch (with sub-branches) to the tree's branch graph,
    // returning the index and AABB of the branch. This AABB gets propagated
    // down to the parent and is used later during sampling to cull the branches to
    // be sampled.
    fn add_branch(
        &mut self,
        config: &TreeConfig,
        start: Vec3<f32>,
        dir: Vec3<f32>,
        branch_len: f32,
        branch_radius: f32,
        depth: usize,
        sibling_idx: Option<usize>,
        proportion: f32,
        rng: &mut impl Rng,
    ) -> (usize, Aabb<f32>) {
        let end = start + dir * branch_len;
        let line = LineSegment3 { start, end };
        let wood_radius = branch_radius;
        let leaf_radius = if depth == config.max_depth {
            rng.gen_range(config.leaf_radius.clone())
                + config.leaf_radius_scaled
                    * Lerp::lerp(1.0, 1.0 - proportion, config.branch_len_bias.abs())
        } else {
            0.0
        };

        let has_stairs = config.inhabited
            && depth < config.max_depth
            && branch_radius > 6.5
            && start.xy().distance(end.xy()) < (start.z - end.z).abs() * 1.5;
        let bark_radius = if has_stairs { 5.0 } else { 0.0 } + wood_radius * 0.25;

        // The AABB that covers this branch, along with wood and leaves that eminate
        // from it
        let mut aabb = Aabb {
            min: Vec3::partial_min(start, end) - (wood_radius + bark_radius).max(leaf_radius),
            max: Vec3::partial_max(start, end) + (wood_radius + bark_radius).max(leaf_radius),
        };

        let mut child_idx = None;
        // Don't add child branches if we're already enough layers into the tree
        if depth < config.max_depth {
            let x_axis = dir
                .cross(Vec3::<f32>::zero().map(|_| rng.gen_range(-1.0..1.0)))
                .normalized();
            let y_axis = dir.cross(x_axis).normalized();
            let screw_shift = rng.gen_range(0.0..f32::consts::TAU);

            let splits = rng.gen_range(config.splits.clone()).round() as usize;
            for i in 0..splits {
                let proportion = i as f32 / (splits - 1) as f32;
                let dist = Lerp::lerp(rng.gen_range(0.0..1.0), proportion, config.proportionality);

                const PHI: f32 = 0.618;
                const RAD_PER_BRANCH: f32 = f32::consts::TAU * PHI;
                let screw = (screw_shift + i as f32 * RAD_PER_BRANCH).sin() * x_axis
                    + (screw_shift + i as f32 * RAD_PER_BRANCH).cos() * y_axis;

                // Choose a point close to the branch to act as the target direction for the
                // branch to grow in let split_factor =
                // rng.gen_range(config.split_range.start, config.split_range.end).clamped(0.0,
                // 1.0);
                let split_factor =
                    Lerp::lerp(config.split_range.start, config.split_range.end, dist);
                let tgt = Lerp::lerp_unclamped(start, end, split_factor)
                    + Lerp::lerp(
                        Vec3::<f32>::zero().map(|_| rng.gen_range(-1.0..1.0)),
                        screw,
                        config.proportionality,
                    );
                // Start the branch at the closest point to the target
                let branch_start = line.projected_point(tgt);
                // Now, interpolate between the target direction and the parent branch's
                // direction to find a direction
                let branch_dir =
                    Lerp::lerp_unclamped(tgt - branch_start, dir, config.straightness).normalized();

                let (branch_idx, branch_aabb) = self.add_branch(
                    config,
                    branch_start,
                    branch_dir,
                    branch_len
                        * config.branch_child_len
                        * (1.0
                            - (split_factor - 0.5)
                                * 2.0
                                * config.branch_len_bias.clamped(-1.0, 1.0)),
                    branch_radius * config.branch_child_radius,
                    depth + 1,
                    child_idx,
                    proportion,
                    rng,
                );
                child_idx = Some(branch_idx);
                // Parent branches AABBs include the AABBs of child branches to allow for
                // culling during sampling
                aabb.expand_to_contain(branch_aabb);
            }
        }

        let idx = self.branches.len(); // Compute the index that this branch is going to have
        self.branches.push(Branch {
            line,
            wood_radius,
            leaf_radius,
            leaf_vertical_scale: config.leaf_vertical_scale,
            aabb,
            sibling_idx,
            child_idx,
            has_stairs,
        });

        (idx, aabb)
    }

    /// Get the bounding box that covers the tree (all branches and leaves)
    pub fn get_bounds(&self) -> Aabb<f32> {
        self.branches[self.trunk_idx].aabb.union(self.root_aabb)
    }

    // Recursively search for branches or leaves by walking the tree's branch graph.
    fn walk_inner(
        &self,
        descend: &mut impl FnMut(&Branch, &Branch) -> bool,
        parent: &Branch,
        branch_idx: usize,
    ) {
        let branch = &self.branches[branch_idx];
        // Always probe the sibling branch, since it's not a child of the current
        // branch.
        let _branch_or_leaves = branch
            .sibling_idx
            .map(|idx| self.walk_inner(descend, parent, idx));

        // Only continue probing this sub-graph of the tree if the branch maches a
        // criteria (usually that it falls within the region we care about
        // sampling)
        if descend(branch, parent) {
            // Probe the children of this branch
            let _children = branch
                .child_idx
                .map(|idx| self.walk_inner(descend, branch, idx));
        }
    }

    /// Recursively walk the tree's branches, calling the current closure with
    /// the branch and its parent. If the closure returns `false`, recursion
    /// into the child branches is skipped.
    pub fn walk<F: FnMut(&Branch, &Branch) -> bool>(&self, mut f: F) {
        self.walk_inner(&mut f, &self.branches[self.trunk_idx], self.trunk_idx);
    }

    /// Determine whether there are either branches or leaves at the given
    /// position in the tree.
    #[inline(always)]
    pub fn is_branch_or_leaves_at(&self, pos: Vec3<f32>) -> (bool, bool, bool, bool) {
        let mut flags = Vec4::broadcast(false);
        self.walk(|branch, parent| {
            if branch.aabb.contains_point(pos) {
                flags |=
                    Vec4::<bool>::from(branch.is_branch_or_leaves_at(&self.config, pos, parent).0);
                true
            } else {
                false
            }
        });

        let (log, leaf, platform, air) = flags.into_tuple();

        let root = if self.root_aabb.contains_point(pos) {
            self.roots.iter().any(|root| {
                let p = root.line.projected_point(pos);
                let d2 = p.distance_squared(pos);
                d2 < root.radius.powi(2)
            })
        } else {
            false
        };
        (
            (log || root), /* & !air */
            leaf & !air,
            platform & !air,
            air,
        )
    }
}

// Branches are arranged in a graph shape. Each branch points to both its first
// child (if any) and also to the next branch in the list of child branches
// associated with the parent. This means that the entire tree is laid out in a
// walkable graph where each branch refers only to two other branches. As a
// result, walking the tree is simply a case of performing double recursion.
pub struct Branch {
    line: LineSegment3<f32>,
    wood_radius: f32,
    leaf_radius: f32,
    leaf_vertical_scale: f32,
    aabb: Aabb<f32>,

    sibling_idx: Option<usize>,
    child_idx: Option<usize>,

    has_stairs: bool,
}

impl Branch {
    /// Determine whether there are either branches or leaves at the given
    /// position in the branch.
    /// (branch, leaves, stairs, forced_air)
    pub fn is_branch_or_leaves_at(
        &self,
        config: &TreeConfig,
        pos: Vec3<f32>,
        parent: &Branch,
    ) -> ((bool, bool, bool, bool), f32) {
        // fn finvsqrt(x: f32) -> f32 {
        //     let y = f32::from_bits(0x5f375a86 - (x.to_bits() >> 1));
        //     y * (1.5 - ( x * 0.5 * y * y ))
        // }

        fn length_factor(line: LineSegment3<f32>, p: Vec3<f32>) -> f32 {
            let len_sq = line.start.distance_squared(line.end);
            if len_sq < 0.001 {
                0.0
            } else {
                (p - line.start).dot(line.end - line.start) / len_sq
            }
        }

        // fn smooth(a: f32, b: f32, k: f32) -> f32 {
        //     // let h = (0.5 + 0.5 * (b - a) / k).clamped(0.0, 1.0);
        //     // Lerp::lerp(b, a, h) - k * h * (1.0 - h)

        //     let h = (k-(a-b).abs()).max(0.0);
        //     a.min(b) - h * h * 0.25 / k
        // }

        let p = self.line.projected_point(pos);
        let d2 = p.distance_squared(pos);

        let length_factor = length_factor(self.line, pos);
        let wood_radius = if config.branch_child_radius_lerp {
            Lerp::lerp(parent.wood_radius, self.wood_radius, length_factor)
        } else {
            self.wood_radius
        };

        let mask = if d2 < wood_radius.powi(2) {
            (true, false, false, false) // Wood
        } else if {
            let diff = (p - pos) / Vec3::new(1.0, 1.0, self.leaf_vertical_scale);
            diff.magnitude_squared() < self.leaf_radius.powi(2)
        } {
            (false, true, false, false) // Leaves
        } else {
            let stair_width = 5.0;
            let stair_thickness = 2.0;
            let stair_space = 5.0;
            if self.has_stairs {
                let (platform, air) = if pos.z >= self.line.start.z.min(self.line.end.z) - 1.0
                    && pos.z
                        <= self.line.start.z.max(self.line.end.z) + stair_thickness + stair_space
                    && d2 < (wood_radius + stair_width).powi(2)
                {
                    let rpos = pos.xy() - p;
                    let stretch = 32.0;
                    let stair_section =
                        ((rpos.x as f32).atan2(rpos.y as f32) / (f32::consts::PI * 2.0) * stretch
                            + pos.z)
                            .rem_euclid(stretch);
                    (
                        stair_section < stair_thickness,
                        stair_section >= stair_thickness
                            && stair_section < stair_thickness + stair_space,
                    ) // Stairs
                } else {
                    (false, false)
                };

                let platform = platform
                    || (self.has_stairs
                        && self.wood_radius > 4.0
                        && !air
                        && d2 < (wood_radius + 10.0).powi(2)
                        && pos.z % 48.0 < stair_thickness);

                (false, false, platform, air)
            } else {
                (false, false, false, false)
            }
        };

        (mask, d2)
    }

    /// This returns an AABB of both the branch and all of the children of that
    /// branch
    pub fn get_aabb(&self) -> Aabb<f32> { self.aabb }

    pub fn get_line(&self) -> LineSegment3<f32> { self.line }

    pub fn get_wood_radius(&self) -> f32 { self.wood_radius }

    pub fn get_leaf_radius(&self) -> f32 { self.leaf_radius }
}

struct Root {
    line: LineSegment3<f32>,
    radius: f32,
}<|MERGE_RESOLUTION|>--- conflicted
+++ resolved
@@ -2,11 +2,8 @@
     all::*,
     block::block_from_structure,
     column::ColumnGen,
-<<<<<<< HEAD
     site2::{self, PrimitiveTransform},
-=======
     layer::cave::tunnel_bounds_at,
->>>>>>> 34ae5b9d
     util::{gen_cache::StructureGenCache, RandomPerm, Sampler, UnitChooser},
     Canvas, CanvasInfo, ColumnSample,
 };
@@ -43,19 +40,19 @@
 
 // Ensure that it's valid to place a tree here
 pub fn tree_valid_at(
-    wpos: Vec2<i32>,
+    /* wpos: Vec2<i32>, */
     col: &ColumnSample,
-    info: Option<CanvasInfo<'_>>,
+    /* info: Option<CanvasInfo<'_>>, */
     seed: u32,
 ) -> bool {
     if col.alt < col.water_level
         || col.spawn_rate < 0.9
         || col.water_dist.map(|d| d < 8.0).unwrap_or(false)
         || col.path.map(|(d, _, _, _)| d < 12.0).unwrap_or(false)
-        || info.map_or(false, |info| {
+        /* || info.map_or(false, |info| {
             tunnel_bounds_at(wpos, &info, &info.land())
                 .any(|(_, z_range, _, _)| z_range.contains(&(col.alt as i32 - 2)))
-        })
+        }) */
     {
         return false;
     }
