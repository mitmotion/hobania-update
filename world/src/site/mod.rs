--- conflicted
+++ resolved
@@ -61,11 +61,7 @@
     /* Castle(Castle), */
     Refactor(site2::Site),
     CliffTown(site2::Site),
-<<<<<<< HEAD
-    /* Tree(tree::Tree), */
-=======
-    Tree(Tree),
->>>>>>> 34ae5b9d
+    /* Tree(Tree), */
     GiantTree(site2::Site),
     Gnarling(site2::Site),
 }
@@ -113,11 +109,7 @@
         }
     }
 
-<<<<<<< HEAD
-    /* pub fn tree(t: tree::Tree) -> Self {
-=======
-    pub fn tree(t: Tree) -> Self {
->>>>>>> 34ae5b9d
+    /* pub fn tree(t: Tree) -> Self {
         Self {
             kind: SiteKind::Tree(t),
             economy: Economy::default(),
