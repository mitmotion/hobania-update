--- conflicted
+++ resolved
@@ -14,16 +14,11 @@
     generic_associated_types,
     label_break_value,
     option_zip,
-<<<<<<< HEAD
     portable_simd,
     int_log,
     let_else,
     map_first_last,
     trait_alias,
-=======
-    arbitrary_enum_discriminant,
-    let_else
->>>>>>> 34ae5b9d
 )]
 
 mod all;
@@ -491,9 +486,9 @@
             layer::apply_caverns_to(&mut canvas, &mut dynamic_rng);
         }
         if index.features.caves {
-            layer::apply_caves_to(&mut canvas, &mut dynamic_rng);
-        }
-        layer::apply_caves2_to(&mut canvas, &mut dynamic_rng);
+            // layer::apply_caves_to(&mut canvas, &mut dynamic_rng);
+            layer::apply_caves2_to(&mut canvas, &mut dynamic_rng);
+        }
         if index.features.rocks {
             layer::apply_rocks_to(&mut canvas, &mut dynamic_rng);
         }
@@ -554,14 +549,14 @@
         }
 
         // Apply layer supplement
-        layer::apply_caves_supplement(
+        /* layer::apply_caves_supplement(
             &mut dynamic_rng,
             chunk_wpos2d,
             sample_get,
             &chunk,
             index,
             &mut supplement,
-        );
+        ); */
 
         /* // Apply layer supplement
         layer::wildlife::apply_wildlife_supplement(
@@ -674,17 +669,10 @@
                 .sim()
                 .get_area_trees_par(min_wpos, max_wpos)
                 .filter_map(|attr| {
-<<<<<<< HEAD
                     let chunk_pos = TerrainGrid::chunk_key(attr.pos);
                     let col = ColumnGen::new(self.sim(), chunk_pos, index/*, self.sim().calendar.as_ref()*/)?
                         .get((attr.pos/*, index, self.sim().calendar.as_ref()*/));
-                    layer::tree::tree_valid_at(&col, attr.seed).then_some((col, attr))
-=======
-                    ColumnGen::new(self.sim())
-                        .get((attr.pos, index, self.sim().calendar.as_ref()))
-                        .filter(|col| layer::tree::tree_valid_at(attr.pos, col, None, attr.seed))
-                        .zip(Some(attr))
->>>>>>> 34ae5b9d
+                    layer::tree::tree_valid_at(/*attr.pos, */&col, /*None, */attr.seed).then_some((col, attr))
                 })
                 .filter_map(|(col, tree)| {
                     Some(lod::Object {
