--- conflicted
+++ resolved
@@ -28,18 +28,14 @@
 pub use column::ColumnSample;
 
 use crate::{
-<<<<<<< HEAD
     column::ColumnGen,
-=======
-    block::BlockGen,
-    column::{ColumnGen, ColumnSample},
     index::Index,
->>>>>>> 75c1d440
     util::{Grid, Sampler},
 };
 use common::{
     comp::{self, bird_medium, critter, quadruped_low, quadruped_medium, quadruped_small},
     generation::{ChunkSupplement, EntityInfo},
+    msg::server::WorldMapMsg,
     terrain::{Block, BlockKind, TerrainChunk, TerrainChunkMeta, TerrainChunkSize},
     vol::{ReadVol, RectVolSize, Vox, WriteVol},
 };
@@ -79,7 +75,7 @@
         // TODO
     }
 
-    pub fn get_map_data(&self) -> Vec<u32> { self.sim.get_map(&self.index) }
+    pub fn get_map_data(&self) -> WorldMapMsg { self.sim.get_map(&self.index) }
 
     pub fn sample_columns(
         &self,
