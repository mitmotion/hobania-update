--- conflicted
+++ resolved
@@ -1,731 +1,3 @@
 use crate::{sim::WorldSim, site::economy::simulate_economy, Index};
 
-<<<<<<< HEAD
-const TICK_PERIOD: f32 = 3.0 * DAYS_PER_MONTH; // 3 months
-const HISTORY_DAYS: f32 = 500.0 * DAYS_PER_YEAR; // 500 years
-
-const GENERATE_CSV: bool = false;
-
-/// Statistics collector (min, max, avg)
-#[derive(Debug)]
-struct EconStatistics {
-    pub count: u32,
-    pub sum: f32,
-    pub min: f32,
-    pub max: f32,
-}
-
-impl Default for EconStatistics {
-    fn default() -> Self {
-        Self {
-            count: 0,
-            sum: 0.0,
-            min: f32::INFINITY,
-            max: -f32::INFINITY,
-        }
-    }
-}
-
-impl std::ops::AddAssign<f32> for EconStatistics {
-    fn add_assign(&mut self, rhs: f32) { self.collect(rhs); }
-}
-
-impl EconStatistics {
-    fn collect(&mut self, value: f32) {
-        self.count += 1;
-        self.sum += value;
-        if value > self.max {
-            self.max = value;
-        }
-        if value < self.min {
-            self.min = value;
-        }
-    }
-
-    fn valid(&self) -> bool { self.min.is_finite() }
-}
-
-pub fn csv_entry(f: &mut std::fs::File, site: &Site) -> Result<(), std::io::Error> {
-    use crate::site::economy::GoodIndex;
-    use std::io::Write;
-    write!(
-        *f,
-        "{}, {}, {}, {:.1}, {},,",
-        site.name(),
-        site.get_origin().x,
-        site.get_origin().y,
-        site.economy.pop,
-        site.economy.neighbors.len(),
-    )?;
-    for g in good_list() {
-        if let Some(value) = site.economy.values[g] {
-            write!(*f, "{:.2},", value)?;
-        } else {
-            f.write_all(b",")?;
-        }
-    }
-    f.write_all(b",")?;
-    for g in good_list() {
-        if let Some(labor_value) = site.economy.labor_values[g] {
-            write!(f, "{:.2},", labor_value)?;
-        } else {
-            f.write_all(b",")?;
-        }
-    }
-    f.write_all(b",")?;
-    for g in good_list() {
-        write!(f, "{:.1},", site.economy.stocks[g])?;
-    }
-    f.write_all(b",")?;
-    for g in good_list() {
-        write!(f, "{:.1},", site.economy.marginal_surplus[g])?;
-    }
-    f.write_all(b",")?;
-    for l in LaborIndex::list() {
-        write!(f, "{:.1},", site.economy.labors[l] * site.economy.pop)?;
-    }
-    f.write_all(b",")?;
-    for l in LaborIndex::list() {
-        write!(f, "{:.2},", site.economy.productivity[l])?;
-    }
-    f.write_all(b",")?;
-    for l in LaborIndex::list() {
-        write!(f, "{:.1},", site.economy.yields[l])?;
-    }
-    f.write_all(b",")?;
-    for l in LaborIndex::list() {
-        let limit = site.economy.limited_by[l];
-        if limit == GoodIndex::default() {
-            f.write_all(b",")?;
-        } else {
-            write!(f, "{:?},", limit)?;
-        }
-    }
-    f.write_all(b",")?;
-    for g in good_list() {
-        if site.economy.last_exports[g] >= 0.1 || site.economy.last_exports[g] <= -0.1 {
-            write!(f, "{:.1},", site.economy.last_exports[g])?;
-        } else {
-            f.write_all(b",")?;
-        }
-    }
-    writeln!(f)
-}
-
-fn simulate_return(index: &mut Index, world: &mut WorldSim) -> Result<(), std::io::Error> {
-    use std::io::Write;
-    // please not that GENERATE_CSV is off by default, so panicing is not harmful
-    // here
-    let mut f = if GENERATE_CSV {
-        let mut f = std::fs::File::create("economy.csv")?;
-        write!(f, "Site,PosX,PosY,Population,Neighbors,,")?;
-        for g in good_list() {
-            write!(f, "{:?} Value,", g)?;
-        }
-        f.write_all(b",")?;
-        for g in good_list() {
-            write!(f, "{:?} LaborVal,", g)?;
-        }
-        f.write_all(b",")?;
-        for g in good_list() {
-            write!(f, "{:?} Stock,", g)?;
-        }
-        f.write_all(b",")?;
-        for g in good_list() {
-            write!(f, "{:?} Surplus,", g)?;
-        }
-        f.write_all(b",")?;
-        for l in LaborIndex::list() {
-            write!(f, "{:?} Labor,", l)?;
-        }
-        f.write_all(b",")?;
-        for l in LaborIndex::list() {
-            write!(f, "{:?} Productivity,", l)?;
-        }
-        f.write_all(b",")?;
-        for l in LaborIndex::list() {
-            write!(f, "{:?} Yields,", l)?;
-        }
-        f.write_all(b",")?;
-        for l in LaborIndex::list() {
-            write!(f, "{:?} limit,", l)?;
-        }
-        f.write_all(b",")?;
-        for g in good_list() {
-            write!(f, "{:?} trade,", g)?;
-        }
-        writeln!(f)?;
-        Some(f)
-    } else {
-        None
-    };
-
-    tracing::info!("economy simulation start");
-    let mut vr = vergleich::ProgramRun::new("economy_compare.sqlite")
-        .map_err(|e| std::io::Error::new(std::io::ErrorKind::Other, e.to_string()))?;
-    vr.set_epsilon(0.1);
-    for i in 0..(HISTORY_DAYS / TICK_PERIOD) as i32 {
-        if (index.time / DAYS_PER_YEAR) as i32 % 50 == 0 && (index.time % DAYS_PER_YEAR) as i32 == 0
-        {
-            debug!("Year {}", (index.time / DAYS_PER_YEAR) as i32);
-        }
-
-        tick(index, world, TICK_PERIOD, vr.context(&i.to_string()));
-
-        if let Some(f) = f.as_mut() {
-            if i % 5 == 0 {
-                if let Some(site) = index
-                    .sites
-                    .values()
-                    .find(|s| !matches!(s.kind, SiteKind::Dungeon(_)))
-                {
-                    csv_entry(f, site)?;
-                }
-            }
-        }
-    }
-    tracing::info!("economy simulation end");
-
-    if let Some(f) = f.as_mut() {
-        writeln!(f)?;
-        for site in index.sites.ids() {
-            let site = index.sites.get(site);
-            csv_entry(f, site)?;
-        }
-    }
-
-    {
-        let mut castles = EconStatistics::default();
-        let mut towns = EconStatistics::default();
-        let mut dungeons = EconStatistics::default();
-        let giant_trees = EconStatistics::default();
-        for site in index.sites.ids() {
-            let site = &index.sites[site];
-            match site.kind {
-                /*SiteKind::Settlement(_) | */SiteKind::Refactor(_) | SiteKind::CliffTown(_) => {
-                    towns += site.economy.pop
-                },
-                SiteKind::Dungeon(_) => dungeons += site.economy.pop,
-                SiteKind::Castle(_) => castles += site.economy.pop,
-                /* SiteKind::Tree(_) => (), */
-                SiteKind::GiantTree(_) => (),
-                SiteKind::Gnarling(_) => {},
-            }
-        }
-        if towns.valid() {
-            info!(
-                "Towns {:.0}-{:.0} avg {:.0} inhabitants",
-                towns.min,
-                towns.max,
-                towns.sum / (towns.count as f32)
-            );
-        }
-        if castles.valid() {
-            info!(
-                "Castles {:.0}-{:.0} avg {:.0}",
-                castles.min,
-                castles.max,
-                castles.sum / (castles.count as f32)
-            );
-        }
-        if dungeons.valid() {
-            info!(
-                "Dungeons {:.0}-{:.0} avg {:.0}",
-                dungeons.min,
-                dungeons.max,
-                dungeons.sum / (dungeons.count as f32)
-            );
-        }
-        if giant_trees.valid() {
-            info!(
-                "Giant Trees {:.0}-{:.0} avg {:.0}",
-                giant_trees.min,
-                giant_trees.max,
-                giant_trees.sum / (giant_trees.count as f32)
-            )
-        }
-        check_money(index);
-    }
-
-    Ok(())
-}
-
-pub fn simulate(index: &mut Index, world: &mut WorldSim) {
-    simulate_return(index, world)
-        .unwrap_or_else(|err| info!("I/O error in simulate (economy.csv not writable?): {}", err));
-}
-
-fn check_money(index: &mut Index) {
-    let mut sum_stock: f32 = 0.0;
-    for site in index.sites.values() {
-        sum_stock += site.economy.stocks[*COIN_INDEX];
-    }
-    let mut sum_del: f32 = 0.0;
-    for v in index.trade.deliveries.values() {
-        for del in v.iter() {
-            sum_del += del.amount[*COIN_INDEX];
-        }
-    }
-    info!(
-        "Coin amount {} + {} = {}",
-        sum_stock,
-        sum_del,
-        sum_stock + sum_del
-    );
-}
-
-pub fn tick(index: &mut Index, _world: &mut WorldSim, dt: f32, _vc: vergleich::Context) {
-    if INTER_SITE_TRADE {
-        // move deliverables to recipient cities
-        for (id, deliv) in index.trade.deliveries.drain() {
-            index.sites.get_mut(id).economy.deliveries.extend(deliv);
-        }
-    }
-    index.sites.par_iter_mut().for_each(|(site_id, site)| {
-        if site.do_economic_simulation() {
-            site.economy.tick(site_id, dt, vergleich::Context::dummy());
-            // helpful for debugging but not compatible with parallel execution
-            // vc.context(&site_id.id().to_string()));
-        }
-    });
-    if INTER_SITE_TRADE {
-        // distribute orders (travelling merchants)
-        for (_id, site) in index.sites.iter_mut() {
-            for (i, mut v) in site.economy.orders.drain() {
-                index
-                    .trade
-                    .orders
-                    .entry(i)
-                    .or_insert(Vec::new())
-                    .append(&mut v);
-            }
-        }
-        // trade at sites
-        for (&site, orders) in index.trade.orders.iter_mut() {
-            let siteinfo = index.sites.get_mut(site);
-            if siteinfo.do_economic_simulation() {
-                siteinfo
-                    .economy
-                    .trade_at_site(site, orders, &mut index.trade.deliveries);
-            }
-        }
-    }
-    //check_money(index);
-
-    index.time += dt;
-}
-
-#[cfg(test)]
-mod tests {
-    use crate::{sim, site::economy::GoodMap, util::seed_expan};
-    use common::{store::Id, terrain::BiomeKind, trade::Good};
-    use rand::SeedableRng;
-    use rand_chacha::ChaChaRng;
-    use serde::{Deserialize, Serialize};
-    use std::convert::TryInto;
-    use tracing::{info, Dispatch, Level};
-    use tracing_subscriber::{filter::EnvFilter, FmtSubscriber};
-    use vek::Vec2;
-
-    fn execute_with_tracing(level: Level, func: fn()) {
-        tracing::dispatcher::with_default(
-            &Dispatch::new(
-                FmtSubscriber::builder()
-                    .with_max_level(level)
-                    .with_env_filter(EnvFilter::from_default_env())
-                    .finish(),
-            ),
-            func,
-        );
-    }
-
-    #[derive(Debug, Serialize, Deserialize)]
-    struct ResourcesSetup {
-        good: Good,
-        amount: f32,
-    }
-
-    #[derive(Debug, Serialize, Deserialize)]
-    struct EconomySetup {
-        name: String,
-        position: (i32, i32),
-        kind: common::terrain::site::SitesKind,
-        neighbors: Vec<(u64, usize)>, // id, travel_distance
-        resources: Vec<ResourcesSetup>,
-    }
-
-    fn print_sorted(prefix: &str, mut list: Vec<(String, f32)>, threshold: f32, decimals: usize) {
-        print!("{}", prefix);
-        list.sort_by(|a, b| b.1.partial_cmp(&a.1).unwrap_or(std::cmp::Ordering::Less));
-        for i in list.iter() {
-            if i.1 >= threshold {
-                print!("{}={:.*} ", i.0, decimals, i.1);
-            }
-        }
-        println!();
-    }
-
-    fn show_economy(sites: &common::store::Store<crate::site::Site>) {
-        use crate::site::economy::good_list;
-        for (id, site) in sites.iter() {
-            println!("Site id {:?} name {}", id, site.name());
-            //assert!(site.economy.sanity_check());
-            print!(" Resources: ");
-            for i in good_list() {
-                let amount = site.economy.natural_resources.chunks_per_resource[i];
-                if amount > 0.0 {
-                    print!("{:?}={} ", i, amount);
-                }
-            }
-            println!();
-            println!(
-                " Population {:.1}, limited by {:?}",
-                site.economy.pop, site.economy.population_limited_by
-            );
-            let idle: f32 =
-                site.economy.pop * (1.0 - site.economy.labors.iter().map(|(_, a)| *a).sum::<f32>());
-            print_sorted(
-                &format!(" Professions: idle={:.1} ", idle),
-                site.economy
-                    .labors
-                    .iter()
-                    .map(|(l, a)| (format!("{:?}", l), *a * site.economy.pop))
-                    .collect(),
-                site.economy.pop * 0.05,
-                1,
-            );
-            print_sorted(
-                " Stock: ",
-                site.economy
-                    .stocks
-                    .iter()
-                    .map(|(l, a)| (format!("{:?}", l), *a))
-                    .collect(),
-                1.0,
-                0,
-            );
-            print_sorted(
-                " Values: ",
-                site.economy
-                    .values
-                    .iter()
-                    .map(|(l, a)| {
-                        (
-                            format!("{:?}", l),
-                            a.map(|v| if v > 3.9 { 0.0 } else { v }).unwrap_or(0.0),
-                        )
-                    })
-                    .collect(),
-                0.1,
-                1,
-            );
-            print_sorted(
-                " Labor Values: ",
-                site.economy
-                    .labor_values
-                    .iter()
-                    .map(|(l, a)| (format!("{:?}", l), a.unwrap_or(0.0)))
-                    .collect(),
-                0.1,
-                1,
-            );
-            print!(" Limited: ");
-            for (limit, prod) in site
-                .economy
-                .limited_by
-                .iter()
-                .zip(site.economy.productivity.iter())
-            {
-                if (0.01..=0.99).contains(prod.1) {
-                    print!("{:?}:{:?}={} ", limit.0, limit.1, *prod.1);
-                }
-            }
-            println!();
-            print!(" Trade({}): ", site.economy.neighbors.len());
-            for (g, &amt) in site.economy.active_exports.iter() {
-                if !(-0.1..=0.1).contains(&amt) {
-                    print!("{:?}={:.2} ", g, amt);
-                }
-            }
-            println!();
-            // check population (shrinks if economy gets broken)
-            // assert!(site.economy.pop >= env.targets[&id]);
-        }
-    }
-
-    /// output the economy of the currently active world
-    // this expensive test is for manual inspection, not to be run automated
-    // recommended command: cargo test test_economy0 -- --nocapture --ignored
-    #[test]
-    #[ignore]
-    fn test_economy0() {
-        execute_with_tracing(Level::INFO, || {
-            let threadpool = rayon::ThreadPoolBuilder::new().build().unwrap();
-            info!("init");
-            let seed = 59686;
-            let opts = sim::WorldOpts {
-                seed_elements: true,
-                world_file: sim::FileOpts::LoadAsset(sim::DEFAULT_WORLD_MAP.into()),
-                //sim::FileOpts::LoadAsset("world.map.economy_8x8".into()),
-                calendar: None,
-            };
-            let mut index = crate::index::Index::new(seed);
-            info!("Index created");
-            let mut sim = sim::WorldSim::generate(seed, opts, &threadpool);
-            info!("World loaded");
-            let _civs = crate::civ::Civs::generate(seed, &mut sim, &mut index);
-            info!("Civs created");
-            crate::sim2::simulate(&mut index, &mut sim);
-            show_economy(&index.sites);
-        });
-    }
-
-    /// output the economy of a small set of villages, loaded from ron
-    // this cheaper test is for manual inspection, not to be run automated
-    #[test]
-    #[ignore]
-    fn test_economy1() {
-        execute_with_tracing(Level::INFO, || {
-            let threadpool = rayon::ThreadPoolBuilder::new().build().unwrap();
-            info!("init");
-            let seed = 59686;
-            let opts = sim::WorldOpts {
-                seed_elements: true,
-                world_file: sim::FileOpts::LoadAsset(sim::DEFAULT_WORLD_MAP.into()),
-                //sim::FileOpts::LoadAsset("world.map.economy_8x8".into()),
-                calendar: None,
-            };
-            let mut index = crate::index::Index::new(seed);
-            info!("Index created");
-            let mut sim = sim::WorldSim::generate(seed, opts, &threadpool);
-            info!("World loaded");
-            let regenerate_input = false;
-            if regenerate_input {
-                let _civs = crate::civ::Civs::generate(seed, &mut sim, &mut index);
-                info!("Civs created");
-                let mut outarr: Vec<EconomySetup> = Vec::new();
-                for i in index.sites.values() {
-                    let resources: Vec<ResourcesSetup> = i
-                        .economy
-                        .natural_resources
-                        .chunks_per_resource
-                        .iter()
-                        .map(|(good, a)| ResourcesSetup {
-                            good: good.into(),
-                            amount: *a * i.economy.natural_resources.average_yield_per_chunk[good],
-                        })
-                        .collect();
-                    let neighbors = i
-                        .economy
-                        .neighbors
-                        .iter()
-                        .map(|j| (j.id.id(), j.travel_distance))
-                        .collect();
-                    let val = EconomySetup {
-                        name: i.name().into(),
-                        position: (i.get_origin().x, i.get_origin().y),
-                        resources,
-                        neighbors,
-                        kind: match i.kind {
-                            /* crate::site::SiteKind::Settlement(_) */
-                            | crate::site::SiteKind::Refactor(_)
-                            | crate::site::SiteKind::CliffTown(_) => {
-                                common::terrain::site::SitesKind::Settlement
-                            },
-                            crate::site::SiteKind::Dungeon(_) => {
-                                common::terrain::site::SitesKind::Dungeon
-                            },
-                            crate::site::SiteKind::Castle(_) => {
-                                common::terrain::site::SitesKind::Castle
-                            },
-                            _ => common::terrain::site::SitesKind::Void,
-                        },
-                    };
-                    outarr.push(val);
-                }
-                let pretty = ron::ser::PrettyConfig::new();
-                if let Ok(result) = ron::ser::to_string_pretty(&outarr, pretty) {
-                    info!("RON {}", result);
-                }
-            } else {
-                let mut rng = ChaChaRng::from_seed(seed_expan::rng_state(seed));
-                let ron_file = std::fs::File::open("economy_testinput2.ron")
-                    .expect("economy_testinput2.ron not found");
-                let econ_testinput: Vec<EconomySetup> =
-                    ron::de::from_reader(ron_file).expect("economy_testinput2.ron parse error");
-                for i in econ_testinput.iter() {
-                    let wpos = Vec2 {
-                        x: i.position.0,
-                        y: i.position.1,
-                    };
-                    // this should be a moderate compromise between regenerating the full world and
-                    // loading on demand using the public API. There is no way to set
-                    // the name, do we care?
-                    let mut settlement = match i.kind {
-                        common::terrain::site::SitesKind::Castle => crate::site::Site::castle(
-                            crate::site::Castle::generate(wpos, None, &mut rng),
-                        ),
-                        common::terrain::site::SitesKind::Dungeon => {
-                            crate::site::Site::dungeon(crate::site2::Site::generate_dungeon(
-                                &crate::Land::empty(),
-                                &mut rng,
-                                wpos,
-                            ))
-                        },
-                        // common::terrain::site::SitesKind::Settlement |
-                        _ => crate::site::Site::settlement(crate::/*site::Settlement::generate(
-                            wpos, None, &mut rng,
-                        )*/site2::Site::generate_city(&crate::Land::empty(), &mut env.rng, wpos)),
-                    };
-                    for g in i.resources.iter() {
-                        //let c = sim::SimChunk::new();
-                        //settlement.economy.add_chunk(ch, distance_squared)
-                        // bypass the API for now
-                        settlement.economy.natural_resources.chunks_per_resource
-                            [g.good.try_into().unwrap_or_default()] = g.amount;
-                        settlement.economy.natural_resources.average_yield_per_chunk
-                            [g.good.try_into().unwrap_or_default()] = 1.0;
-                    }
-                    index.sites.insert(settlement);
-                }
-                // we can't add these in the first loop as neighbors will refer to later sites
-                // (which aren't valid in the first loop)
-                for (i, e) in econ_testinput.iter().enumerate() {
-                    if let Some(id) = index.sites.recreate_id(i as u64) {
-                        let mut neighbors: Vec<crate::site::economy::NeighborInformation> = e
-                            .neighbors
-                            .iter()
-                            .flat_map(|(nid, dist)| {
-                                index.sites.recreate_id(*nid).map(|i| (i, dist))
-                            })
-                            .map(|(nid, dist)| crate::site::economy::NeighborInformation {
-                                id: nid,
-                                travel_distance: *dist,
-                                last_values: GoodMap::from_default(0.0),
-                                last_supplies: GoodMap::from_default(0.0),
-                            })
-                            .collect();
-                        index
-                            .sites
-                            .get_mut(id)
-                            .economy
-                            .neighbors
-                            .append(&mut neighbors);
-                    }
-                }
-            }
-            crate::sim2::simulate(&mut index, &mut sim);
-            show_economy(&index.sites);
-        });
-    }
-
-    struct Simenv {
-        index: crate::index::Index,
-        rng: ChaChaRng,
-        targets: hashbrown::HashMap<Id<crate::site::Site>, f32>,
-    }
-
-    #[test]
-    /// test whether a site in moderate climate can survive on its own
-    fn test_economy_moderate_standalone() {
-        fn add_settlement(
-            env: &mut Simenv,
-            // index: &mut crate::index::Index,
-            // rng: &mut ChaCha20Rng,
-            _name: &str,
-            target: f32,
-            resources: &[(Good, f32)],
-        ) -> Id<crate::site::Site> {
-            let wpos = Vec2 { x: 42, y: 42 };
-            let mut settlement = crate::site::Site::/*settlement*/refactor(crate::/*site::Settlement::generate(
-                wpos,
-                None,
-                &mut env.rng,
-                //Some(name),
-            )*/site2::Site::generate_city(&crate::Land::empty(), &mut env.rng, wpos));
-            for (good, amount) in resources.iter() {
-                settlement.economy.natural_resources.chunks_per_resource
-                    [(*good).try_into().unwrap_or_default()] = *amount;
-                settlement.economy.natural_resources.average_yield_per_chunk
-                    [(*good).try_into().unwrap_or_default()] = 1.0;
-            }
-            let id = env.index.sites.insert(settlement);
-            env.targets.insert(id, target);
-            id
-        }
-
-        execute_with_tracing(Level::ERROR, || {
-            let threadpool = rayon::ThreadPoolBuilder::new().build().unwrap();
-            info!("init");
-            let seed = 59686;
-            let opts = sim::WorldOpts {
-                seed_elements: true,
-                world_file: sim::FileOpts::LoadAsset(sim::DEFAULT_WORLD_MAP.into()),
-                calendar: Default::default(),
-            };
-            let index = crate::index::Index::new(seed);
-            info!("Index created");
-            let mut sim = sim::WorldSim::generate(seed, opts, &threadpool);
-            info!("World loaded");
-            let rng = ChaChaRng::from_seed(seed_expan::rng_state(seed));
-            let mut env = Simenv {
-                index,
-                rng,
-                targets: hashbrown::HashMap::new(),
-            };
-            add_settlement(&mut env, "Forest", 5000.0, &[(
-                Good::Terrain(BiomeKind::Forest),
-                100.0_f32,
-            )]);
-            add_settlement(&mut env, "Grass", 900.0, &[(
-                Good::Terrain(BiomeKind::Grassland),
-                100.0_f32,
-            )]);
-            add_settlement(&mut env, "Mountain", 3.0, &[(
-                Good::Terrain(BiomeKind::Mountain),
-                100.0_f32,
-            )]);
-            // add_settlement(&mut env, "Desert", 19.0, &[(
-            //     Good::Terrain(BiomeKind::Desert),
-            //     100.0_f32,
-            // )]);
-            // add_settlement(&mut index, &mut rng, &[
-            //     (Good::Terrain(BiomeKind::Jungle), 100.0_f32),
-            // ]);
-            // add_settlement(&mut index, &mut rng, &[
-            //     (Good::Terrain(BiomeKind::Snowland), 100.0_f32),
-            // ]);
-            add_settlement(&mut env, "GrFoMo", 12000.0, &[
-                (Good::Terrain(BiomeKind::Grassland), 100.0_f32),
-                (Good::Terrain(BiomeKind::Forest), 100.0_f32),
-                (Good::Terrain(BiomeKind::Mountain), 10.0_f32),
-            ]);
-            // add_settlement(&mut env, "Mountain", 19.0, &[
-            //     (Good::Terrain(BiomeKind::Mountain), 100.0_f32),
-            //     // (Good::CaveAccess, 100.0_f32),
-            // ]);
-            // connect to neighbors (one way)
-            for i in 1..(env.index.sites.ids().count() as u64 - 1) {
-                let previous = env.index.sites.recreate_id(i - 1);
-                let center = env.index.sites.recreate_id(i);
-                center.zip(previous).map(|(center, previous)| {
-                    env.index.sites[center]
-                        .economy
-                        .add_neighbor(previous, i as usize);
-                    env.index.sites[previous]
-                        .economy
-                        .add_neighbor(center, i as usize);
-                });
-            }
-            crate::sim2::simulate(&mut env.index, &mut sim);
-            show_economy(&env.index.sites);
-            // check population (shrinks if economy gets broken)
-            for (id, site) in env.index.sites.iter() {
-                assert!(site.economy.pop >= env.targets[&id]);
-            }
-        });
-    }
-}
-=======
-pub fn simulate(index: &mut Index, _world: &mut WorldSim) { simulate_economy(index); }
->>>>>>> 61788c28
+pub fn simulate(index: &mut Index, _world: &mut WorldSim) { simulate_economy(index); }