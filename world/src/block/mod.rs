--- conflicted
+++ resolved
@@ -654,19 +654,13 @@
             .map(|e| e as u8),
         )),
         StructureBlock::Mangrove => Some(Block::new(
-<<<<<<< HEAD
-            BlockKind::Normal,
+            BlockKind::Leaves,
             Lerp::lerp(
                 saturate_leaves(Rgb::new(32.0, 56.0, 22.0)),
                 saturate_leaves(Rgb::new(57.0, 69.0, 27.0)),
                 lerp,
             )
             .map(|e| e as u8),
-=======
-            BlockKind::Leaves,
-            Lerp::lerp(Rgb::new(32.0, 56.0, 22.0), Rgb::new(57.0, 69.0, 27.0), lerp)
-                .map(|e| e as u8),
->>>>>>> e8b4b29d
         )),
         StructureBlock::Hollow => Some(Block::empty()),
         StructureBlock::Normal(color) => {
