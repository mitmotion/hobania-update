[package]
name = "veloren-world"
version = "0.10.0"
authors = ["Joshua Barretto <joshua.s.barretto@gmail.com>"]
edition = "2021"

[features]
simd = [
    "vek/platform_intrinsics",
    # "vek/vec8",
    "packed_simd",
]
bin_compression = ["lz-fear", "deflate", "flate2", "image/jpeg", "num-traits", "fallible-iterator", "clap", "rstar"]

default = ["simd"]

[dependencies]
common = { package = "veloren-common", path = "../common" }
common_base = { package = "veloren-common-base", path = "../common/base"}
common-net = { package = "veloren-common-net", path = "../common/net" }

bincode = "1.3.1"
bitvec = "0.22"
bumpalo = "3.9.1"
enum-iterator = "0.7"
fxhash = "0.2.1"
image = { version = "0.24", default-features = false, features = ["png"] }
itertools = "0.10"
vek = { version = "0.15.8", features = ["serde"] }
# noise = { git = "https://github.com/Razaekel/noise-rs.git", rev = "ef8a859116c7f743bf00ee672a1b20ae653ec15c", version = "0.7", default-features = false }
noise = { version = "0.7", default-features = false }
noisy_float = { version = "0.2", default-features = false }
num = "0.4"
<<<<<<< HEAD
ordered-float = "2.0.1"
probability = "0.18.0"
hashbrown = { version = "0.11", features = ["rayon", "serde", "nightly"] }
=======
ordered-float = "3"
hashbrown = { version = "0.12", features = ["rayon", "serde", "nightly"] }
>>>>>>> 61788c28
lazy_static = "1.4.0"
tracing = { version = "0.1", default-features = false }
rand = "0.8"
rand_chacha = "0.3"
arr_macro = "0.1.2"
packed_simd = { package = "packed_simd_2", version = "0.3.5", optional = true }
rayon = "1.5"
serde = { version = "1.0.110", features = ["derive"] }
ron = { version = "0.7", default-features = false }
# inline_tweak = "1.0.2"
kiddo = "0.2"

# compression benchmarks
lz-fear = { version = "0.1.1", optional = true }
deflate = { version = "1.0.0", optional = true }
flate2 = { version = "1.0.20", optional = true }
num-traits = { version = "0.2", optional = true }
fallible-iterator = { version = "0.2.0", optional = true }
rstar = { version = "0.9", optional = true }
clap = { version = "3.1.8", optional = true }


[dev-dependencies]
common-frontend = { package = "veloren-common-frontend", path = "../common/frontend" }
criterion = { version = "0.3", features = ["real_blackbox"] }
csv = "1.1.3"
tracing-subscriber = { version = "0.3.7", default-features = false, features = ["fmt", "time", "ansi", "smallvec", "env-filter"] }
minifb = "0.22"
rusqlite = { version = "0.24.2", features = ["array", "vtab", "bundled", "trace"] }
svg_fmt = "0.4"
structopt = "0.3"
strum = "0.24"

[[bench]]
harness = false
name = "tree"

[[bench]]
harness = false
name = "site2"

[[example]]
name = "chunk_compression_benchmarks"
required-features = ["bin_compression"]

[[example]]
name = "world_block_statistics"
required-features = ["bin_compression"]

[[example]]
name = "heightmap_visualization"
required-features = ["bin_compression"]<|MERGE_RESOLUTION|>--- conflicted
+++ resolved
@@ -31,14 +31,9 @@
 noise = { version = "0.7", default-features = false }
 noisy_float = { version = "0.2", default-features = false }
 num = "0.4"
-<<<<<<< HEAD
-ordered-float = "2.0.1"
+ordered-float = "3"
 probability = "0.18.0"
-hashbrown = { version = "0.11", features = ["rayon", "serde", "nightly"] }
-=======
-ordered-float = "3"
 hashbrown = { version = "0.12", features = ["rayon", "serde", "nightly"] }
->>>>>>> 61788c28
 lazy_static = "1.4.0"
 tracing = { version = "0.1", default-features = false }
 rand = "0.8"
